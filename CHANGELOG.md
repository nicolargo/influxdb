## v1.4.2.0 [unreleased]
<<<<<<< HEAD
1. [#2818](https://github.com/influxdata/chronograf/pull/2818): Allow self-signed certificates for Enterprise InfluxDB Meta nodes
=======
### Features
### UI Improvements
### Bug Fixes
>>>>>>> f7144112

## v1.4.1.3 [2018-02-14]
### Bug Fixes
1. [#2818](https://github.com/influxdata/chronograf/pull/2818): Allow self-signed certificates for Enterprise InfluxDB Meta nodes

## v1.4.1.2 [2018-02-13]
### Bug Fixes
1. [9321336](https://github.com/influxdata/chronograf/commit/9321336): Respect basepath when fetching server api routes
1. [#2812](https://github.com/influxdata/chronograf/pull/2812): Set default tempVar :interval: with data explorer csv download call.
1. [#2811](https://github.com/influxdata/chronograf/pull/2811): Display series with value of 0 in a cell legend

## v1.4.1.1 [2018-02-12]
### Features
1. [#2409](https://github.com/influxdata/chronograf/pull/2409): Allow multiple event handlers per rule
1. [#2709](https://github.com/influxdata/chronograf/pull/2709): Add "send test alert" button to test kapacitor alert configurations
1. [#2708](https://github.com/influxdata/chronograf/pull/2708): Link to kapacitor config panel from alert rule builder
1. [#2722](https://github.com/influxdata/chronograf/pull/2722): Add auto refresh widget to hosts list page
1. [#2784](https://github.com/influxdata/chronograf/pull/2784): Update go from 1.9.3 to 1.9.4
1. [#2765](https://github.com/influxdata/chronograf/pull/2765): Update to go 1.9.3 and node 6.12.3 for releases
1. [#2777](https://github.com/influxdata/chronograf/pull/2777): Allow user to delete themselves
1. [#2703](https://github.com/influxdata/chronograf/pull/2703): Add All Users page, visible only to super admins
1. [#2781](https://github.com/influxdata/chronograf/pull/2781): Introduce chronoctl binary for user CRUD operations
1. [#2699](https://github.com/influxdata/chronograf/pull/2699): Introduce Mappings to allow control over new user organization assignments
### UI Improvements
1. [#2698](https://github.com/influxdata/chronograf/pull/2698): Clarify terminology surrounding InfluxDB & Kapacitor connections
1. [#2746](https://github.com/influxdata/chronograf/pull/2746): Separate saving TICKscript from exiting editor page
1. [#2774](https://github.com/influxdata/chronograf/pull/2774): Enable Save (⌘ + Enter) and Cancel (Escape) hotkeys in Cell Editor Overlay
1. [#2788](https://github.com/influxdata/chronograf/pull/2788): Enable customization of Single Stat "Base Color"

### Bug Fixes
1. [#2684](https://github.com/influxdata/chronograf/pull/2684): Fix TICKscript Sensu alerts when no group by tags selected
1. [#2756](https://github.com/influxdata/chronograf/pull/2756): Display 200 most-recent TICKscript log messages; prevent overlapping
1. [#2757](https://github.com/influxdata/chronograf/pull/2757): Add "TO" to kapacitor SMTP config; improve config update error messages
1. [#2761](https://github.com/influxdata/chronograf/pull/2761): Remove cli options from sysvinit service file
1. [#2735](https://github.com/influxdata/chronograf/pull/2735): Remove cli options from systemd service file
1. [#2788](https://github.com/influxdata/chronograf/pull/2788): Fix disappearance of text in Single Stat graphs during editing
1. [#2780](https://github.com/influxdata/chronograf/pull/2780): Redirect to Alerts page after saving Alert Rule

## v1.4.0.1 [2018-1-9]
### Features
1. [#2690](https://github.com/influxdata/chronograf/pull/2690): Add separate CLI flag for canned sources, kapacitors, dashboards, and organizations
1. [#2672](https://github.com/influxdata/chronograf/pull/2672): Add telegraf interval configuration

### Bug Fixes
1. [#2689](https://github.com/influxdata/chronograf/pull/2689): Allow insecure (self-signed) certificates for kapacitor and influxdb
1. [#2664](https://github.com/influxdata/chronograf/pull/2664): Fix positioning of custom time indicator

## v1.4.0.0 [2017-12-22]
### UI Improvements
1. [#2652](https://github.com/influxdata/chronograf/pull/2652): Add page header with instructional copy when adding initial source for consistency and clearer UX

### Bug Fixes
1. [#2652](https://github.com/influxdata/chronograf/pull/2652): Make page render successfully when attempting to edit a source
1. [#2664](https://github.com/influxdata/chronograf/pull/2664): Fix CustomTimeIndicator positioning
1. [#2687](https://github.com/influxdata/chronograf/pull/2687): Remove series with "no value" from legend

## v1.4.0.0-rc2 [2017-12-21]
### UI Improvements
1. [#2632](https://github.com/influxdata/chronograf/pull/2632): Tell user which organization they switched into and what role they have whenever they switch, including on Source Page

### Bug Fixes
1. [#2639](https://github.com/influxdata/chronograf/pull/2639): Prevent SuperAdmin from modifying their own status
1. [#2632](https://github.com/influxdata/chronograf/pull/2632): Give SuperAdmin DefaultRole when switching to organization where they have no role
1. [#2642](https://github.com/influxdata/chronograf/pull/2642): Fix DE query config on first run

## v1.4.0.0-rc1 [2017-12-19]
### Features
1. [#2593](https://github.com/influxdata/chronograf/pull/2593): Add option to use files for dashboards, organizations, data sources, and kapacitors
1. [#2604](https://github.com/influxdata/chronograf/pull/2604): After chronograf version upgrade, backup database is created in ./backups

### UI Improvements
1. [#2492](https://github.com/influxdata/chronograf/pull/2492): Cleanup style on login page with multiple OAuth2 providers

### Bug Fixes
1. [#2502](https://github.com/influxdata/chronograf/pull/2502): Fix stale source data after updating or creating
1. [#2616](https://github.com/influxdata/chronograf/pull/2616): Fix cell editing so query data choices are kept when updating a cell
1. [#2612](https://github.com/influxdata/chronograf/pull/2612): Allow days as a valid duration value

## v1.4.0.0-beta2 [2017-12-14]
### UI Improvements
1. [#2502](https://github.com/influxdata/chronograf/pull/2502): Fix cursor flashing between default and pointer
1. [#2598](https://github.com/influxdata/chronograf/pull/2598): Allow appendage of a suffix to single stat visualizations
1. [#2598](https://github.com/influxdata/chronograf/pull/2598): Allow optional colorization of text instead of background on single stat visualizations

### Bug Fixes
1. [#2528](https://github.com/influxdata/chronograf/pull/2528): Fix template rendering to ignore template if not in query
1. [#2563](https://github.com/influxdata/chronograf/pull/2563): Fix graph inversion if user input y-axis min greater than max

## v1.4.0.0-beta1 [2017-12-07]
### Features
1. [#2506](https://github.com/influxdata/chronograf/pull/2506): Add support for multiple organizations, multiple users with role-based access control, and private instances
1. [#2188](https://github.com/influxdata/chronograf/pull/2188): Add Kapacitor logs to the TICKscript editor
1. [#2385](https://github.com/influxdata/chronograf/pull/2385): Add time shift feature to DataExplorer and Dashboards
1. [#2426](https://github.com/influxdata/chronograf/pull/2426): Add auto group by time to Data Explorer
1. [#2479](https://github.com/influxdata/chronograf/pull/2479): Support authentication for Enterprise Meta Nodes
1. [#2456](https://github.com/influxdata/chronograf/pull/2456): Add boolean thresholds for kapacitor threshold alerts
1. [#2460](https://github.com/influxdata/chronograf/pull/2460): Update kapacitor alerts to cast to float before sending to influx
1. [#2400](https://github.com/influxdata/chronograf/pull/2400): Allow override of generic oauth2 keys for email

### UI Improvements
1. [#2410](https://github.com/influxdata/chronograf/pull/2410): Introduce customizable Gauge visualization type for dashboard cells
1. [#2427](https://github.com/influxdata/chronograf/pull/2427): Improve performance of Hosts, Alert History, and TICKscript logging pages when there are many items to display
1. [#2384](https://github.com/influxdata/chronograf/pull/2384): Add filtering by name to Dashboard index page
1. [#2477](https://github.com/influxdata/chronograf/pull/2477): Improve performance of hoverline rendering

### Bug Fixes
1. [#2449](https://github.com/influxdata/chronograf/pull/2449): Fix .jsdep step fails when LDFLAGS is exported
1. [#2157](https://github.com/influxdata/chronograf/pull/2157): Fix logscale producing console errors when only one point in graph
1. [#2158](https://github.com/influxdata/chronograf/pull/2158): Fix 'Cannot connect to source' false error flag on Dashboard page
1. [#2167](https://github.com/influxdata/chronograf/pull/2167): Add fractions of seconds to time field in csv export
1. [#2087](https://github.com/influxdata/chronograf/pull/2087): Fix Chronograf requiring Telegraf's CPU and system plugins to ensure that all Apps appear on the HOST LIST page.
1. [#2222](https://github.com/influxdata/chronograf/pull/2222): Fix template variables in dashboard query building.
1. [#2291](https://github.com/influxdata/chronograf/pull/2291): Fix several kapacitor alert creation panics.
1. [#2303](https://github.com/influxdata/chronograf/pull/2303): Add shadow-utils to RPM release packages
1. [#2292](https://github.com/influxdata/chronograf/pull/2292): Source extra command line options from defaults file
1. [#2327](https://github.com/influxdata/chronograf/pull/2327): After CREATE/DELETE queries, refresh list of databases in Data Explorer
1. [#2327](https://github.com/influxdata/chronograf/pull/2327): Visualize CREATE/DELETE queries with Table view in Data Explorer
1. [#2329](https://github.com/influxdata/chronograf/pull/2329): Include tag values alongside measurement name in Data Explorer result tabs
1. [#2410](https://github.com/influxdata/chronograf/pull/2410): Redesign cell display options panel
1. [#2386](https://github.com/influxdata/chronograf/pull/2386): Fix queries that include regex, numbers and wildcard
1. [#2398](https://github.com/influxdata/chronograf/pull/2398): Fix apps on hosts page from parsing tags with null values
1. [#2408](https://github.com/influxdata/chronograf/pull/2408): Fix updated Dashboard names not updating dashboard list
1. [#2444](https://github.com/influxdata/chronograf/pull/2444): Fix create dashboard button
1. [#2416](https://github.com/influxdata/chronograf/pull/2416): Fix default y-axis labels not displaying properly
1. [#2423](https://github.com/influxdata/chronograf/pull/2423): Gracefully scale Template Variables Manager overlay on smaller displays
1. [#2426](https://github.com/influxdata/chronograf/pull/2426): Fix Influx Enterprise users from deletion in race condition
1. [#2467](https://github.com/influxdata/chronograf/pull/2467): Fix oauth2 logout link not having basepath
1. [#2466](https://github.com/influxdata/chronograf/pull/2466): Fix supplying a role link to sources that do not have a metaURL
1. [#2477](https://github.com/influxdata/chronograf/pull/2477): Fix hoverline intermittently not rendering
1. [#2483](https://github.com/influxdata/chronograf/pull/2483): Update MySQL pre-canned dashboard to have query derivative correctly

### Features
1. [#2188](https://github.com/influxdata/chronograf/pull/2188): Add Kapacitor logs to the TICKscript editor
1. [#2384](https://github.com/influxdata/chronograf/pull/2384): Add filtering by name to Dashboard index page
1. [#2385](https://github.com/influxdata/chronograf/pull/2385): Add time shift feature to DataExplorer and Dashboards
1. [#2400](https://github.com/influxdata/chronograf/pull/2400): Allow override of generic oauth2 keys for email
1. [#2426](https://github.com/influxdata/chronograf/pull/2426): Add auto group by time to Data Explorer
1. [#2456](https://github.com/influxdata/chronograf/pull/2456): Add boolean thresholds for kapacitor threshold alerts
1. [#2460](https://github.com/influxdata/chronograf/pull/2460): Update kapacitor alerts to cast to float before sending to influx
1. [#2479](https://github.com/influxdata/chronograf/pull/2479): Support authentication for Enterprise Meta Nodes
1. [#2477](https://github.com/influxdata/chronograf/pull/2477): Improve performance of hoverline rendering

### UI Improvements

## v1.3.10.0 [2017-10-24]
### Bug Fixes
1. [#2095](https://github.com/influxdata/chronograf/pull/2095): Improve the copy in the retention policy edit page
1. [#2122](https://github.com/influxdata/chronograf/pull/2122): Fix 'Could not connect to source' bug on source creation with unsafe-ssl
1. [#2093](https://github.com/influxdata/chronograf/pull/2093): Fix when exporting `SHOW DATABASES` CSV has bad data
1. [#2098](https://github.com/influxdata/chronograf/pull/2098): Fix not-equal-to highlighting in Kapacitor Rule Builder
1. [#2130](https://github.com/influxdata/chronograf/pull/2130): Fix undescriptive error messages for database and retention policy creation
1. [#2135](https://github.com/influxdata/chronograf/pull/2135): Fix drag and drop cancel button when writing data in the data explorer
1. [#2128](https://github.com/influxdata/chronograf/pull/2128): Fix persistence of "SELECT AS" statements in queries

### Features
1. [#2083](https://github.com/influxdata/chronograf/pull/2083): Every dashboard can now have its own time range
1. [#2045](https://github.com/influxdata/chronograf/pull/2045): Add CSV download option in dashboard cells
1. [#2133](https://github.com/influxdata/chronograf/pull/2133): Implicitly prepend source urls with http://
1. [#2127](https://github.com/influxdata/chronograf/pull/2127): Add support for graph zooming and point display on the millisecond-level
1. [#2103](https://github.com/influxdata/chronograf/pull/2103): Add manual refresh button for Dashboard, Data Explorer, and Host Pages

### UI Improvements
1. [#2111](https://github.com/influxdata/chronograf/pull/2111): Increase size of Cell Editor query tabs to reveal more of their query strings
1. [#2120](https://github.com/influxdata/chronograf/pull/2120): Improve appearance of Admin Page tabs on smaller screens
1. [#2119](https://github.com/influxdata/chronograf/pull/2119): Add cancel button to TICKscript editor
1. [#2104](https://github.com/influxdata/chronograf/pull/2104): Redesign dashboard naming & renaming interaction
1. [#2104](https://github.com/influxdata/chronograf/pull/2104): Redesign dashboard switching dropdown

## v1.3.9.0 [2017-10-06]
### Bug Fixes
1. [#2004](https://github.com/influxdata/chronograf/pull/2004): Fix Data Explorer disappearing query templates in dropdown
1. [#2006](https://github.com/influxdata/chronograf/pull/2006): Fix missing alert for duplicate db name
1. [#2015](https://github.com/influxdata/chronograf/pull/2015): Chronograf shows real status for windows hosts when metrics are saved in non-default db - thank you, @ar7z1!
1. [#2019](https://github.com/influxdata/chronograf/pull/2006): Fix false error warning for duplicate kapacitor name
1. [#2018](https://github.com/influxdata/chronograf/pull/2018): Fix unresponsive display options and query builder in dashboards
1. [#2004](https://github.com/influxdata/chronograf/pull/2004): Fix DE query templates dropdown disappearance
1. [#2006](https://github.com/influxdata/chronograf/pull/2006): Fix no alert for duplicate db name
1. [#2015](https://github.com/influxdata/chronograf/pull/2015): Chronograf shows real status for windows hosts when metrics are saved in non-default db - thank you, @ar7z1!
1. [#2019](https://github.com/influxdata/chronograf/pull/2006): Fix false error warning for duplicate kapacitor name
1. [#2018](https://github.com/influxdata/chronograf/pull/2018): Fix unresponsive display options and query builder in dashboards
1. [#1996](https://github.com/influxdata/chronograf/pull/1996): Able to switch InfluxDB sources on a per graph basis

### Features
1. [#1885](https://github.com/influxdata/chronograf/pull/1885): Add `fill` options to data explorer and dashboard queries
1. [#1978](https://github.com/influxdata/chronograf/pull/1978): Support editing kapacitor TICKscript
1. [#1721](https://github.com/influxdata/chronograf/pull/1721): Introduce the TICKscript editor UI
1. [#1992](https://github.com/influxdata/chronograf/pull/1992): Add .csv download button to data explorer
1. [#2082](https://github.com/influxdata/chronograf/pull/2082): Add Data Explorer InfluxQL query and location query synchronization, so queries can be shared via a a URL
1. [#1996](https://github.com/influxdata/chronograf/pull/1996): Able to switch InfluxDB sources on a per graph basis
1. [#2041](https://github.com/influxdata/chronograf/pull/2041): Add now() as an option in the Dashboard date picker

### UI Improvements
1. [#2002](https://github.com/influxdata/chronograf/pull/2002): Require a second click when deleting a dashboard cell
1. [#2002](https://github.com/influxdata/chronograf/pull/2002): Sort database list in Schema Explorer alphabetically
1. [#2002](https://github.com/influxdata/chronograf/pull/2002): Improve usability of dashboard cell context menus
1. [#2002](https://github.com/influxdata/chronograf/pull/2002): Move dashboard cell renaming UI into Cell Editor Overlay
1. [#2040](https://github.com/influxdata/chronograf/pull/2040): Prevent the legend from overlapping graphs at the bottom of the screen
1. [#2054](https://github.com/influxdata/chronograf/pull/2054): Add a "Plus" icon to every button with an Add or Create action for clarity and consistency
1. [#2052](https://github.com/influxdata/chronograf/pull/2052): Make hovering over series smoother
1. [#2071](https://github.com/influxdata/chronograf/pull/2071): Reduce the number of pixels per cell to one point per 3 pixels
1. [#2072](https://github.com/influxdata/chronograf/pull/2072): Remove tabs from Data Explorer
1. [#2057](https://github.com/influxdata/chronograf/pull/2057): Improve appearance of placeholder text in inputs
1. [#2057](https://github.com/influxdata/chronograf/pull/2057): Add ability to use "Default" values in Source Connection form
1. [#2069](https://github.com/influxdata/chronograf/pull/2069): Display name & port in SourceIndicator tooltip
1. [#2078](https://github.com/influxdata/chronograf/pull/2078): Improve UX/UI of Kapacitor Rule Builder to be more intuitive
1. [#2078](https://github.com/influxdata/chronograf/pull/2078): Rename "Measurements" to "Measurements & Tags" in Query Builder

## v1.3.8.1 [unreleased]
### Bug Fixes
### Features

### UI Improvements

## v1.3.8.0 [2017-09-07]
### Bug Fixes
1. [#1886](https://github.com/influxdata/chronograf/pull/1886): Fix the limit of 100 alert rules on alert rules page
1. [#1930](https://github.com/influxdata/chronograf/pull/1930): Fix graphs when y-values are constant
1. [#1951](https://github.com/influxdata/chronograf/pull/1951): Fix crosshair not being removed when user leaves graph
1. [#1943](https://github.com/influxdata/chronograf/pull/1943): Fix inability to add kapacitor from source page on fresh install
1. [#1947](https://github.com/influxdata/chronograf/pull/1947): Fix DataExplorer crashing if a field property is not present in the queryConfig
1. [#1957](https://github.com/influxdata/chronograf/pull/1957): Fix the max y value of stacked graphs preventing display of the upper bounds of the chart
1. [#1969](https://github.com/influxdata/chronograf/pull/1969): Fix for delayed selection of template variables using URL query params
1. [#1982](https://github.com/influxdata/chronograf/pull/1982): Fix return code on meta nodes when raft redirects to leader

### Features
1. [#1928](https://github.com/influxdata/chronograf/pull/1928): Add prefix, suffix, scale, and other y-axis formatting for cells in dashboards
1. [#1934](https://github.com/influxdata/chronograf/pull/1934): Update the group by time when zooming in graphs
1. [#1945](https://github.com/influxdata/chronograf/pull/1945): Add the ability to link directly to presentation mode in dashboards with the `present` boolean query parameter in the URL
1. [#1969](https://github.com/influxdata/chronograf/pull/1969): Add the ability to select a template variable via a URL parameter

### UI Improvements
1. [#1933](https://github.com/influxdata/chronograf/pull/1933): Use line-stacked graph type for memory information - thank you, @Joxit!
1. [#1940](https://github.com/influxdata/chronograf/pull/1940): Improve cell sizes in Admin Database tables
1. [#1942](https://github.com/influxdata/chronograf/pull/1942): Polish appearance of optional alert parameters in Kapacitor rule builder
1. [#1944](https://github.com/influxdata/chronograf/pull/1944): Add active state for Status page navbar icon
1. [#1944](https://github.com/influxdata/chronograf/pull/1944): Improve UX of navigation to a sub-nav item in the navbar
1. [#1971](https://github.com/influxdata/chronograf/pull/1971): Resolve confusing deadman trigger alert rule UI

## v1.3.7.0 [2017-08-23]
### Features
1. [#1928](https://github.com/influxdata/chronograf/pull/1928): Add prefix, suffix, scale, and other y-axis formatting

### UI Improvements

## v1.3.7.0
### Bug Fixes
1. [#1795](https://github.com/influxdata/chronograf/pull/1795): Fix uptime status on Windows hosts running Telegraf
1. [#1715](https://github.com/influxdata/chronograf/pull/1715): Chronograf now renders on IE11.
1. [#1870](https://github.com/influxdata/chronograf/pull/1870): Fix console error for placing prop on div
1. [#1864](https://github.com/influxdata/chronograf/pull/1864): Fix Write Data form upload button and add `onDragExit` handler
1. [#1891](https://github.com/influxdata/chronograf/pull/1891): Fix Kapacitor config for PagerDuty via the UI
1. [#1872](https://github.com/influxdata/chronograf/pull/1872): Prevent stats in the legend from wrapping line

### Features
1. [#1863](https://github.com/influxdata/chronograf/pull/1863): Improve 'new-sources' server flag example by adding 'type' key

### UI Improvements
1. [#1862](https://github.com/influxdata/chronograf/pull/1862): Show "Add Graph" button on cells with no queries

## v1.3.6.1 [2017-08-14]
**Upgrade Note** This release (1.3.6.1) fixes a possibly data corruption issue with dashboard cells' graph types. If you upgraded to 1.3.6.0 and visited any dashboard, once you have then upgraded to this release (1.3.6.1) you will need to manually reset the graph type for every cell via the cell's caret --> Edit --> Display Options. If you upgraded directly to 1.3.6.1, you should not experience this issue.

## Bug Fixes
1. [#1795](https://github.com/influxdata/chronograf/pull/1795): Fix uptime status on Windows hosts running Telegraf
1. [#1715](https://github.com/influxdata/chronograf/pull/1715): Chronograf now renders on IE11.
1. [#1870](https://github.com/influxdata/chronograf/pull/1870): Fix console error for placing prop on div
1. [#1864](https://github.com/influxdata/chronograf/pull/1864): Fix Write Data form upload button and add `onDragExit` handler
1. [#1866](https://github.com/influxdata/chronograf/pull/1866): Fix missing cell type (and consequently single-stat)
1. [#1891](https://github.com/influxdata/chronograf/pull/1891): Fix Kapacitor config for PagerDuty via the UI
1. [#1897](https://github.com/influxdata/chronograf/pull/1897): Fix regression from [#1864](https://github.com/influxdata/chronograf/pull/1864) and redesign drag & drop interaction
1. [#1872](https://github.com/influxdata/chronograf/pull/1872): Prevent stats in the legend from wrapping line
1. [#1899](https://github.com/influxdata/chronograf/pull/1899): Fix raw query editor in Data Explorer not using selected time
1. [#1922](https://github.com/influxdata/chronograf/pull/1922): Fix Safari display issues in the Cell Editor display options
1. [#1715](https://github.com/influxdata/chronograf/pull/1715): Chronograf now renders on IE11.
1. [#1866](https://github.com/influxdata/chronograf/pull/1866): Fix missing cell type (and consequently single-stat)
1. [#1866](https://github.com/influxdata/chronograf/pull/1866): Fix data corruption issue with dashboard graph types
    **Note**: If you upgraded to 1.3.6.0 and visited any dashboard, you will need to manually reset the graph type for every cell via the cell's caret -> Edit -> Display Options.
1. [#1870](https://github.com/influxdata/chronograf/pull/1870): Fix console error for placing prop on div
1. [#1845](https://github.com/influxdata/chronograf/pull/1845): Fix inaccessible scroll bar in Data Explorer table
1. [#1866](https://github.com/influxdata/chronograf/pull/1866): Fix non-persistence of dashboard graph types
1. [#1872](https://github.com/influxdata/chronograf/pull/1872): Prevent stats in the legend from wrapping line


### Features
1. [#1863](https://github.com/influxdata/chronograf/pull/1863): Improve 'new-sources' server flag example by adding 'type' key
1. [#1898](https://github.com/influxdata/chronograf/pull/1898): Add an input and validation to custom time range calendar dropdowns
1. [#1904](https://github.com/influxdata/chronograf/pull/1904): Add support for selecting template variables with URL params
1. [#1859](https://github.com/influxdata/chronograf/pull/1859): Add y-axis controls to the API for layouts

### UI Improvements
1. [#1862](https://github.com/influxdata/chronograf/pull/1862): Show "Add Graph" button on cells with no queries

## v1.3.6.1 [2017-08-14]
**Upgrade Note** This release (1.3.6.1) fixes a possibly data corruption issue with dashboard cells' graph types. If you upgraded to 1.3.6.0 and visited any dashboard, once you have then upgraded to this release (1.3.6.1) you will need to manually reset the graph type for every cell via the cell's caret --> Edit --> Display Options. If you upgraded directly to 1.3.6.1, you should not experience this issue.

### Bug Fixes
1. [#1845](https://github.com/influxdata/chronograf/pull/1845): Fix inaccessible scroll bar in Data Explorer table
1. [#1866](https://github.com/influxdata/chronograf/pull/1866): Fix non-persistence of dashboard graph types

### Features
1. [#1859](https://github.com/influxdata/chronograf/pull/1859): Add y-axis controls to the API for layouts

### UI Improvements
1. [#1846](https://github.com/influxdata/chronograf/pull/1846): Increase screen real estate of Query Maker in the Cell Editor Overlay

## v1.3.6.0 [2017-08-08]
### Bug Fixes
1. [#1798](https://github.com/influxdata/chronograf/pull/1798): Fix domain not updating in visualizations when changing time range manually
1. [#1799](https://github.com/influxdata/chronograf/pull/1799): Prevent console error spam from Dygraph's synchronize method when a dashboard has only one graph
1. [#1813](https://github.com/influxdata/chronograf/pull/1813): Guarantee UUID for each Alert Table key to prevent dropping items when keys overlap
1. [#1795](https://github.com/influxdata/chronograf/pull/1795): Fix uptime status on Windows hosts running Telegraf
1. [#1715](https://github.com/influxdata/chronograf/pull/1715): Chronograf now renders properly on IE11.

### Features
1. [#1744](https://github.com/influxdata/chronograf/pull/1744): Add a few time range shortcuts to the custom time range menu
1. [#1714](https://github.com/influxdata/chronograf/pull/1714): Add ability to edit a dashboard graph's y-axis bounds
1. [#1714](https://github.com/influxdata/chronograf/pull/1714): Add ability to edit a dashboard graph's y-axis label
1. [#1744](https://github.com/influxdata/chronograf/pull/1744): Add a few pre-set time range selections to the custom time range menu-- be sure to add a sensible GROUP BY
1. [#1744](https://github.com/influxdata/chronograf/pull/1744): Add a few time range shortcuts to the custom time range menu

### UI Improvements
1. [#1796](https://github.com/influxdata/chronograf/pull/1796): Add spinner write data modal to indicate data is being written
1. [#1805](https://github.com/influxdata/chronograf/pull/1805): Fix bar graphs overlapping
1. [#1805](https://github.com/influxdata/chronograf/pull/1805): Assign a series consistent coloring when it appears in multiple cells
1. [#1800](https://github.com/influxdata/chronograf/pull/1800): Increase size of line protocol manual entry in Data Explorer's Write Data overlay
1. [#1812](https://github.com/influxdata/chronograf/pull/1812): Improve error message when request for Status Page News Feed fails
1. [#1858](https://github.com/influxdata/chronograf/pull/1858): Provide affirmative UI choice for 'auto' in DisplayOptions with new toggle-based component

## v1.3.5.0 [2017-07-27]
### Bug Fixes
1. [#1708](https://github.com/influxdata/chronograf/pull/1708): Fix z-index issue in dashboard cell context menu
1. [#1752](https://github.com/influxdata/chronograf/pull/1752): Clarify BoltPath server flag help text by making example the default path
1. [#1703](https://github.com/influxdata/chronograf/pull/1703): Fix cell name cancel not reverting to original name
1. [#1751](https://github.com/influxdata/chronograf/pull/1751): Fix typo that may have affected PagerDuty node creation in Kapacitor
1. [#1756](https://github.com/influxdata/chronograf/pull/1756): Prevent 'auto' GROUP BY as option in Kapacitor rule builder when applying a function to a field
1. [#1773](https://github.com/influxdata/chronograf/pull/1773): Prevent clipped buttons in Rule Builder, Data Explorer, and Configuration pages
1. [#1776](https://github.com/influxdata/chronograf/pull/1776): Fix JWT for the write path
1. [#1777](https://github.com/influxdata/chronograf/pull/1777): Disentangle client Kapacitor rule creation from Data Explorer query creation

### Features
1. [#1717](https://github.com/influxdata/chronograf/pull/1717): View server generated TICKscripts
1. [#1681](https://github.com/influxdata/chronograf/pull/1681): Add the ability to select Custom Time Ranges in the Hostpages, Data Explorer, and Dashboards
1. [#1752](https://github.com/influxdata/chronograf/pull/1752): Clarify BoltPath server flag help text by making example the default path
1. [#1738](https://github.com/influxdata/chronograf/pull/1738): Add shared secret JWT authorization to InfluxDB
1. [#1724](https://github.com/influxdata/chronograf/pull/1724): Add Pushover alert support
1. [#1762](https://github.com/influxdata/chronograf/pull/1762): Restore all supported Kapacitor services when creating rules, and add most optional message parameters
1. [#1681](https://github.com/influxdata/chronograf/pull/1681): Add the ability to select Custom Time Ranges in the Hostpages, Data Explorer, and Dashboards.
1. [#1717](https://github.com/influxdata/chronograf/pull/1717): View server generated TICKscripts

### UI Improvements
1. [#1707](https://github.com/influxdata/chronograf/pull/1707): Polish alerts table in status page to wrap text less
1. [#1770](https://github.com/influxdata/chronograf/pull/1770): Specify that version is for Chronograf on Configuration page
1. [#1779](https://github.com/influxdata/chronograf/pull/1779): Move custom time range indicator on cells into corner when in presentation mode
1. [#1779](https://github.com/influxdata/chronograf/pull/1779): Highlight legend "Snip" toggle when active

## v1.3.4.0 [2017-07-10]
### Bug Fixes
1. [#1612](https://github.com/influxdata/chronograf/pull/1612): Disallow writing to \_internal in the Data Explorer
1. [#1655](https://github.com/influxdata/chronograf/pull/1655): Add more than one color to Line+Stat graphs
1. [#1688](https://github.com/influxdata/chronograf/pull/1688): Fix updating Retention Policies in single-node InfluxDB instances
1. [#1689](https://github.com/influxdata/chronograf/pull/1689): Lock the width of Template Variable dropdown menus to the size of their longest option

### Features
1. [#1645](https://github.com/influxdata/chronograf/pull/1645): Add Auth0 as a supported OAuth2 provider
1. [#1660](https://github.com/influxdata/chronograf/pull/1660): Add ability to add custom links to User menu via server CLI or ENV vars
1. [#1660](https://github.com/influxdata/chronograf/pull/1660): Allow users to configure custom links on startup that will appear under the User menu in the sidebar
1. [#1674](https://github.com/influxdata/chronograf/pull/1674): Add support for Auth0 organizations
1. [#1695](https://github.com/influxdata/chronograf/pull/1695): Allow users to configure InfluxDB and Kapacitor sources on startup

### UI Improvements
1. [#1644](https://github.com/influxdata/chronograf/pull/1644): Redesign Alerts History table on Status Page to have sticky headers
1. [#1581](https://github.com/influxdata/chronograf/pull/1581): Refresh Template Variable values on Dashboard page load
1. [#1655](https://github.com/influxdata/chronograf/pull/1655): Display current version of Chronograf at the bottom of Configuration page
1. [#1655](https://github.com/influxdata/chronograf/pull/1655): Redesign Dashboards table and sort them alphabetically
1. [#1655](https://github.com/influxdata/chronograf/pull/1655): Bring design of navigation sidebar in line with Branding Documentation

## v1.3.3.3 [2017-06-21]
### Bug Fixes
1. [1651](https://github.com/influxdata/chronograf/pull/1651): Add back in x and y axes and revert some style changes on Line + Single Stat graphs

## v1.3.3.2 [2017-06-21]
### Bug Fixes

## v1.3.3.3 [2017-06-21]
### Bug Fixes
1. [1651](https://github.com/influxdata/chronograf/pull/1651): Add back in x and y axes and revert some style changes on Line + Single Stat graphs

## v1.3.3.2 [2017-06-21]
### Bug Fixes
1. [1650](https://github.com/influxdata/chronograf/pull/1650): Fix broken cpu reporting on hosts page and normalize InfluxQL

## v1.3.3.1 [2017-06-21]
### Bug Fixes
1. [#1641](https://github.com/influxdata/chronograf/pull/1641): Fix enable / disable being out of sync on Kapacitor Rules Page

### Features
1. [#1647](https://github.com/influxdata/chronograf/pull/1647): Add file uploader to Data Explorer for write protocol
### UI Improvements
1. [#1642](https://github.com/influxdata/chronograf/pull/1642): Do not prefix basepath to external link for news feed

## v1.3.3.0 [2017-06-19]

### Bug Fixes
1. [#1512](https://github.com/influxdata/chronograf/pull/1512): Prevent legend from flowing over window bottom bound
1. [#1600](https://github.com/influxdata/chronograf/pull/1600): Prevent Kapacitor configurations from having the same name
1. [#1600](https://github.com/influxdata/chronograf/pull/1600): Limit Kapacitor configuration names to 33 characters to fix display bug
1. [#1622](https://github.com/influxdata/chronograf/pull/1622): Use function selector grid in Kapacitor rule builder query maker instead of dropdown

### Features
1. [#1512](https://github.com/influxdata/chronograf/pull/1512): Synchronize vertical crosshair at same time across all graphs in a dashboard
1. [#1609](https://github.com/influxdata/chronograf/pull/1609): Add automatic GROUP BY (time) functionality to dashboards
1. [#1608](https://github.com/influxdata/chronograf/pull/1608): Add a Status Page with Recent Alerts bar graph, Recent Alerts table, News Feed, and Getting Started widgets

### UI Improvements
1. [#1512](https://github.com/influxdata/chronograf/pull/1512): When dashboard time range is changed, reset graphs that are zoomed in
1. [#1599](https://github.com/influxdata/chronograf/pull/1599): Bar graph option added to dashboard
1. [#1600](https://github.com/influxdata/chronograf/pull/1600): Redesign source management table to be more intuitive
1. [#1600](https://github.com/influxdata/chronograf/pull/1600): Redesign Line + Single Stat cells to appear more like a sparkline, and improve legibility
1. [#1639](https://github.com/influxdata/chronograf/pull/1639): Improve graph synchronization performance

## v1.3.2.1 [2017-06-06]

### Bug Fixes
1. [#1594](https://github.com/influxdata/chronograf/pull/1594): Restore Line + Single Stat styles

## v1.3.2.0 [2017-06-05]

### Bug Fixes
1. [#1530](https://github.com/influxdata/chronograf/pull/1530): Update the query config's field ordering to always match the input query
1. [#1535](https://github.com/influxdata/chronograf/pull/1535): Allow users to add functions to existing Kapacitor rules
1. [#1564](https://github.com/influxdata/chronograf/pull/1564): Fix logout menu item regression
1. [#1562](https://github.com/influxdata/chronograf/pull/1562): Fix InfluxQL parsing with multiple tag values for a tag key
1. [#1582](https://github.com/influxdata/chronograf/pull/1582): Fix load localStorage and warning UX on fresh Chronograf install
1. [#1584](https://github.com/influxdata/chronograf/pull/1584): Show submenus when the alert notification is present

### Features
  1. [#1537](https://github.com/influxdata/chronograf/pull/1537): Add UI to the Data Explorer for [writing data to InfluxDB](https://docs.influxdata.com/chronograf/latest/guides/transition-web-admin-interface/#writing-data)

### UI Improvements
  1. [#1508](https://github.com/influxdata/chronograf/pull/1508): Make the enter and escape keys perform as expected when renaming dashboards
  1. [#1524](https://github.com/influxdata/chronograf/pull/1524): Improve copy on the Kapacitor configuration page
  1. [#1549](https://github.com/influxdata/chronograf/pull/1549): Reset graph zoom when the user selects a new time range
  1. [#1544](https://github.com/influxdata/chronograf/pull/1544): Upgrade to new version of Influx Theme, and remove excess stylesheets
  1. [#1567](https://github.com/influxdata/chronograf/pull/1567): Replace the user icon with a solid style
  1. [#1561](https://github.com/influxdata/chronograf/pull/1561): Disable query save in cell editor mode if the query does not have a database, measurement, and field
  1. [#1575](https://github.com/influxdata/chronograf/pull/1575): Improve UX of applying functions to fields in the query builder
  1. [#1560](https://github.com/influxdata/chronograf/pull/1560): Apply mean to fields by default

## v1.3.1.0 [2017-05-22]

### Release notes

In versions 1.3.1+, installing a new version of Chronograf automatically clears the localStorage settings.

### Bug Fixes
  1. [#1450](https://github.com/influxdata/chronograf/pull/1450): Fix infinite spinner when `/chronograf` is a [basepath](https://docs.influxdata.com/chronograf/v1.3/administration/configuration/#p-basepath)
  1. [#1472](https://github.com/influxdata/chronograf/pull/1472): Remove the query templates dropdown from dashboard cell editor mode
  1. [#1458](https://github.com/influxdata/chronograf/pull/1458): New versions of Chronograf automatically clear localStorage settings
  1. [#1464](https://github.com/influxdata/chronograf/pull/1464): Fix the backwards sort arrows in table column headers
  1. [#1464](https://github.com/influxdata/chronograf/pull/1464): Fix the loading spinner on graphs
  1. [#1485](https://github.com/influxdata/chronograf/pull/1485): Filter out any template variable values that are empty, whitespace, or duplicates
  1. [#1484](https://github.com/influxdata/chronograf/pull/1484): Allow user to select SingleStat as Visualization Type before adding any queries and continue to be able to click Add Query
  1. [#1349](https://github.com/influxdata/chronograf/pull/1349): Add query for windows uptime
  1. [#1484](https://github.com/influxdata/chronograf/pull/1484): Allow users to click the add query button after selecting singleStat as the [visualization type](https://docs.influxdata.com/chronograf/v1.3/troubleshooting/frequently-asked-questions/#what-visualization-types-does-chronograf-support)
  1. [#1349](https://github.com/influxdata/chronograf/pull/1349): Add a query for windows uptime - thank you, @brianbaker!

### Features
  1. [#1477](https://github.com/influxdata/chronograf/pull/1477): Add log [event handler](https://docs.influxdata.com/chronograf/v1.3/troubleshooting/frequently-asked-questions/#what-kapacitor-event-handlers-are-supported-in-chronograf) - thank you, @mpchadwick!
  1. [#1491](https://github.com/influxdata/chronograf/pull/1491): Update Go (golang) vendoring to dep and committed vendor directory
  1. [#1500](https://github.com/influxdata/chronograf/pull/1500): Add autocomplete functionality to [template variable](https://docs.influxdata.com/chronograf/v1.3/guides/dashboard-template-variables/) dropdowns

### UI Improvements
  1. [#1451](https://github.com/influxdata/chronograf/pull/1451): Refactor scrollbars to support non-webkit browsers
  1. [#1453](https://github.com/influxdata/chronograf/pull/1453): Increase the query builder's default height in cell editor mode and in the data explorer
  1. [#1453](https://github.com/influxdata/chronograf/pull/1453): Give QueryMaker a greater initial height than Visualization
  1. [#1475](https://github.com/influxdata/chronograf/pull/1475): Add ability to toggle visibility of the Template Control Bar
  1. [#1464](https://github.com/influxdata/chronograf/pull/1464): Make the [template variables](https://docs.influxdata.com/chronograf/v1.3/guides/dashboard-template-variables/) manager more space efficient
  1. [#1464](https://github.com/influxdata/chronograf/pull/1464): Add page spinners to pages that did not have them
  1. [#1464](https://github.com/influxdata/chronograf/pull/1464): Denote which source is connected in the sources table
  1. [#1464](https://github.com/influxdata/chronograf/pull/1464): Make the logout button consistent with design
  1. [#1478](https://github.com/influxdata/chronograf/pull/1478): Use milliseconds in the InfluxDB dashboard instead of nanoseconds
  1. [#1498](https://github.com/influxdata/chronograf/pull/1498): Notify users when local settings are cleared

## v1.3.0 [2017-05-09]

### Bug Fixes
  1. [#1364](https://github.com/influxdata/chronograf/pull/1364): Fix the link to home when using the `--basepath` option
  1. [#1370](https://github.com/influxdata/chronograf/pull/1370): Remove the notification to login on the login page
  1. [#1376](https://github.com/influxdata/chronograf/pull/1376): Support queries that perform math on functions
  1. [#1399](https://github.com/influxdata/chronograf/pull/1399): Prevent the creation of blank template variables
  1. [#1406](https://github.com/influxdata/chronograf/pull/1406): Ensure thresholds for Kapacitor Rule Alerts appear on page load
  1. [#1412](https://github.com/influxdata/chronograf/pull/1412): Update the Kapacitor configuration page when the configuration changes
  1. [#1407](https://github.com/influxdata/chronograf/pull/1407): Fix Authentication when using Chronograf with a set `basepath`
  1. [#1417](https://github.com/influxdata/chronograf/pull/1417): Support escaping from presentation mode in Safari
  1. [#1365](https://github.com/influxdata/chronograf/pull/1365): Show red indicator on Hosts Page for an offline host
  1. [#1379](https://github.com/influxdata/chronograf/pull/1379): Re-implement level colors on the alerts page
  1. [#1433](https://github.com/influxdata/chronograf/pull/1433): Fix router bug introduced by upgrading to react-router v3.0
  1. [#1435](https://github.com/influxdata/chronograf/pull/1435): Show legend on Line+Stat visualization type
  1. [#1436](https://github.com/influxdata/chronograf/pull/1436): Prevent queries with `:dashboardTime:` from breaking the query builder

### Features
  1. [#1382](https://github.com/influxdata/chronograf/pull/1382): Add line-protocol proxy for InfluxDB/InfluxEnterprise Cluster data sources
  1. [#1391](https://github.com/influxdata/chronograf/pull/1391): Add `:dashboardTime:` to support cell-specific time ranges on dashboards
  1. [#1201](https://github.com/influxdata/chronograf/pull/1201): Add support for enabling and disabling TICKscripts that were created outside Chronograf
  1. [#1401](https://github.com/influxdata/chronograf/pull/1401): Allow users to delete Kapacitor configurations

### UI Improvements
  1. [#1378](https://github.com/influxdata/chronograf/pull/1378): Save user-provided relative time ranges in cells
  1. [#1373](https://github.com/influxdata/chronograf/pull/1373): Improve how cell legends and options appear on dashboards
  1. [#1385](https://github.com/influxdata/chronograf/pull/1385): Combine the measurements and tags columns in the Data Explorer and implement a new design for applying functions to fields
  1. [#602](https://github.com/influxdata/chronograf/pull/602): Normalize the terminology in Chronograf
  1. [#1392](https://github.com/influxdata/chronograf/pull/1392): Make overlays full-screen
  1. [#1395](https://github.com/influxdata/chronograf/pull/1395):Change the default global time range to past 1 hour
  1. [#1439](https://github.com/influxdata/chronograf/pull/1439): Add Source Indicator icon to the Configuration and Admin pages

## v1.2.0-beta10 [2017-04-28]

### Bug Fixes
  1. [#1337](https://github.com/influxdata/chronograf/pull/1337): Add support for blank hostnames on the Host List page
  1. [#1340](https://github.com/influxdata/chronograf/pull/1340): Fix case where the Explorer and cell editor falsely assumed there was no active query
  1. [#1338](https://github.com/influxdata/chronograf/pull/1338): Require url and name when adding a new source
  1. [#1348](https://github.com/influxdata/chronograf/pull/1348): Fix broken `Add Kapacitor` link on the Alerts page - thank you, @nickysemenza

### Features

  1. [#1154](https://github.com/influxdata/chronograf/issues/1154): Add template variables to Chronograf's customized dashboards
  1. [#1351](https://github.com/influxdata/chronograf/pull/1351): Add a canned dashboard for [phpfpm](https://github.com/influxdata/telegraf/tree/master/plugins/inputs/phpfpm) - thank you, @nickysemenza

### UI Improvements
  1. [#1335](https://github.com/influxdata/chronograf/pull/1335): Improve UX for sanitized Kapacitor event handler settings
  1. [#1342](https://github.com/influxdata/chronograf/pull/1342): Fix DB Management's abrupt database sort; only sort databases after refresh/returning to page
  1. [#1344](https://github.com/influxdata/chronograf/pull/1344): Remove the empty, default Kubernetes dashboard
  1. [#1340](https://github.com/influxdata/chronograf/pull/1340): Automatically switch to table view the query is a meta query

## v1.2.0-beta9 [2017-04-21]

### Bug Fixes
  1. [#1257](https://github.com/influxdata/chronograf/issues/1257): Fix function selection in the query builder
  1. [#1244](https://github.com/influxdata/chronograf/pull/1244): Fix the environment variable name for Google client secret
  1. [#1269](https://github.com/influxdata/chronograf/issues/1269): Add more functionality to the explorer's query generation process
  1. [#1318](https://github.com/influxdata/chronograf/issues/1318): Fix JWT refresh for auth-durations of zero and less than five minutes
  1. [#1332](https://github.com/influxdata/chronograf/pull/1332): Remove table toggle from dashboard visualization
  1. [#1335](https://github.com/influxdata/chronograf/pull/1335): Improve UX for sanitized kapacitor settings


### Features
  1. [#1292](https://github.com/influxdata/chronograf/pull/1292): Introduce Template Variable Manager
  1. [#1232](https://github.com/influxdata/chronograf/pull/1232): Fuse the query builder and raw query editor
  1. [#1265](https://github.com/influxdata/chronograf/pull/1265): Refactor the router to use auth and force /login route when auth expires
  1. [#1286](https://github.com/influxdata/chronograf/pull/1286): Add refreshing JWTs for authentication
  1. [#1316](https://github.com/influxdata/chronograf/pull/1316): Add templates API scoped within a dashboard
  1. [#1311](https://github.com/influxdata/chronograf/pull/1311): Display currently selected values in TVControlBar
  1. [#1315](https://github.com/influxdata/chronograf/pull/1315): Send selected TV values to proxy
  1. [#1302](https://github.com/influxdata/chronograf/pull/1302): Add support for multiple Kapacitors per InfluxDB source

### UI Improvements
  1. [#1259](https://github.com/influxdata/chronograf/pull/1259): Add a default display for empty dashboard
  1. [#1258](https://github.com/influxdata/chronograf/pull/1258): Display Kapacitor alert endpoint options as radio button group
  1. [#1321](https://github.com/influxdata/chronograf/pull/1321): Add yellow color to UI, Query Editor warnings are now appropriately colored

## v1.2.0-beta8 [2017-04-07]

### Bug Fixes
  1. [#1104](https://github.com/influxdata/chronograf/pull/1104): Fix Windows hosts on the host list page
  1. [#1125](https://github.com/influxdata/chronograf/pull/1125): Show cell name when editing dashboard cells
  1. [#1134](https://github.com/influxdata/chronograf/pull/1134): Fix Enterprise Kapacitor authentication
  1. [#1142](https://github.com/influxdata/chronograf/pull/1142): Fix Telegram Kapacitor configuration to display the correct disableNotification setting
  1. [#1124](https://github.com/influxdata/chronograf/pull/1124): Fix broken graph spinner in the explorer and when editing dashboard cells
  1. [#1124](https://github.com/influxdata/chronograf/pull/1124): Fix obscured legends in dashboards
  1. [#1149](https://github.com/influxdata/chronograf/pull/1149): Exit presentation mode on dashboards when using the browser back button
  1. [#1152](https://github.com/influxdata/chronograf/pull/1152): Widen single column results in the explorer
  1. [#1164](https://github.com/influxdata/chronograf/pull/1164): Restore ability to save raw queries to a dashboard cell
  1. [#1115](https://github.com/influxdata/chronograf/pull/1115): Fix `--basepath` issue where content would fail to render under certain circumstances
  1. [#1173](https://github.com/influxdata/chronograf/pull/1173): Actually save emails in Kapacitor alerts
  1. [#1178](https://github.com/influxdata/chronograf/pull/1178): Ensure Safari renders the explorer and CellEditorOverlay correctly
  1. [#1182](https://github.com/influxdata/chronograf/pull/1182): Fix empty tags for non-default retention policies
  1. [#1179](https://github.com/influxdata/chronograf/pull/1179): Render databases without retention policies on the admin page
  1. [#1128](https://github.com/influxdata/chronograf/pull/1128): Fix dashboard cell repositioning 👻
  1. [#1189](https://github.com/influxdata/chronograf/pull/1189): Improve dashboard cell renaming UX
  1. [#1202](https://github.com/influxdata/chronograf/pull/1202): Fix server returning unquoted InfluxQL keyword identifiers (e.g. `mean(count)`)
  1. [#1203](https://github.com/influxdata/chronograf/pull/1203): Fix redirect with authentication in Chronograf for InfluxEnterprise
  1. [#1095](https://github.com/influxdata/chronograf/pull/1095): Restore the logout button
  1. [#1209](https://github.com/influxdata/chronograf/pull/1209): Ask for the HipChat subdomain instead of the entire HipChat URL in the HipChat Kapacitor configuration
  1. [#1223](https://github.com/influxdata/chronograf/pull/1223): Use vhost as Chronograf's proxy to Kapacitor
  1. [#1205](https://github.com/influxdata/chronograf/pull/1205): Allow initial source to be an InfluxEnterprise source

### Features
  1. [#1112](https://github.com/influxdata/chronograf/pull/1112): Add ability to delete a dashboard
  1. [#1120](https://github.com/influxdata/chronograf/pull/1120): Allow admins to update user passwords
  1. [#1129](https://github.com/influxdata/chronograf/pull/1129): Allow InfluxDB and Kapacitor configuration via environment vars or CLI options
  1. [#1130](https://github.com/influxdata/chronograf/pull/1130): Add loading spinner to the alert history page
  1. [#1168](https://github.com/influxdata/chronograf/pull/1168): Expand support for `--basepath` on some load balancers
  1. [#1204](https://github.com/influxdata/chronograf/pull/1204): Add Slack channel per Kapacitor alert rule configuration
  1. [#1119](https://github.com/influxdata/chronograf/pull/1119): Add new auth duration CLI option; add client heartbeat
  1. [#1207](https://github.com/influxdata/chronograf/pull/1207): Add support for custom OAuth2 providers
  1. [#1212](https://github.com/influxdata/chronograf/pull/1212): Add meta query templates and loading animation to the RawQueryEditor
  1. [#1221](https://github.com/influxdata/chronograf/pull/1221): Remove the default query from empty cells on dashboards
  1. [#1101](https://github.com/influxdata/chronograf/pull/1101): Compress InfluxQL responses with gzip

### UI Improvements
  1. [#1132](https://github.com/influxdata/chronograf/pull/1132): Show blue strip next to active tab on the sidebar
  1. [#1135](https://github.com/influxdata/chronograf/pull/1135): Clarify Kapacitor alert configuration for Telegram
  1. [#1137](https://github.com/influxdata/chronograf/pull/1137): Clarify Kapacitor alert configuration for HipChat
  1. [#1136](https://github.com/influxdata/chronograf/pull/1136): Remove series highlighting in line graphs
  1. [#1124](https://github.com/influxdata/chronograf/pull/1124): Polish UI:
    * Polish dashboard cell drag interaction
    * Use Hover-To-Reveal UI pattern in all tables
    * Clarify source Indicator & Graph Tips
    * Improve DB Management page UI
  1. [#1187](https://github.com/influxdata/chronograf/pull/1187): Replace kill query confirmation modal with confirm buttons
  1. [#1185](https://github.com/influxdata/chronograf/pull/1185): Alphabetically sort databases and retention policies on the admin page
  1. [#1199](https://github.com/influxdata/chronograf/pull/1199): Move rename cell functionality to cell dropdown menu
  1. [#1211](https://github.com/influxdata/chronograf/pull/1211): Reverse the positioning of the graph visualization and the query builder on the Data Explorer page
  1. [#1222](https://github.com/influxdata/chronograf/pull/1222): Isolate cell repositioning to just those affected by adding a new cell

## v1.2.0-beta7 [2017-03-28]
### Bug Fixes
  1. [#1008](https://github.com/influxdata/chronograf/issues/1008): Fix unexpected redirection to create sources page when deleting a source
  1. [#1067](https://github.com/influxdata/chronograf/issues/1067): Fix issue creating retention policies
  1. [#1068](https://github.com/influxdata/chronograf/issues/1068): Fix issue deleting databases
  1. [#1078](https://github.com/influxdata/chronograf/issues/1078): Fix cell resizing in dashboards
  1. [#1070](https://github.com/influxdata/chronograf/issues/1070): Save GROUP BY tag(s) clauses on dashboards
  1. [#1086](https://github.com/influxdata/chronograf/issues/1086): Fix validation for deleting databases

### Features

### UI Improvements
  1. [#1092](https://github.com/influxdata/chronograf/pull/1092): Persist and render Dashboard Cell groupby queries


## v1.2.0-beta6 [2017-03-24]

### Bug Fixes
  1. [#1065](https://github.com/influxdata/chronograf/pull/1065): Add functionality to the `save` and `cancel` buttons on editable dashboards
  2. [#1069](https://github.com/influxdata/chronograf/pull/1069): Make graphs on pre-created dashboards un-editable
  3. [#1085](https://github.com/influxdata/chronograf/pull/1085): Make graphs resizable again
  4. [#1087](https://github.com/influxdata/chronograf/pull/1087): Hosts page now displays proper loading, host count, and error messages.

### Features
  1. [#1056](https://github.com/influxdata/chronograf/pull/1056): Add ability to add a dashboard cell
  2. [#1020](https://github.com/influxdata/chronograf/pull/1020): Allow users to edit cell names on dashboards
  3. [#1015](https://github.com/influxdata/chronograf/pull/1015): Add ability to edit a dashboard cell
  4. [#832](https://github.com/influxdata/chronograf/issues/832): Add a database and retention policy management page
  5. [#1035](https://github.com/influxdata/chronograf/pull/1035): Add ability to move and edit queries between raw InfluxQL mode and Query Builder mode

### UI Improvements

## v1.2.0-beta5 [2017-03-10]

### Bug Fixes
  1. [#936](https://github.com/influxdata/chronograf/pull/936): Fix leaking sockets for InfluxQL queries
  2. [#967](https://github.com/influxdata/chronograf/pull/967): Fix flash of empty graph on auto-refresh when no results were previously returned from a query
  3. [#968](https://github.com/influxdata/chronograf/issue/968): Fix wrong database used in dashboards

### Features
  1. [#993](https://github.com/influxdata/chronograf/pull/993): Add Admin page for managing users, roles, and permissions for [OSS InfluxDB](https://github.com/influxdata/influxdb) and InfluxData's [Enterprise](https://docs.influxdata.com/enterprise/v1.2/) product
  2. [#993](https://github.com/influxdata/chronograf/pull/993): Add Query Management features including the ability to view active queries and stop queries

### UI Improvements
  1. [#989](https://github.com/influxdata/chronograf/pull/989) Add a canned dashboard for mesos
  2. [#993](https://github.com/influxdata/chronograf/pull/993): Improve the multi-select dropdown
  3. [#993](https://github.com/influxdata/chronograf/pull/993): Provide better error information to users

## v1.2.0-beta4 [2017-02-24]

### Bug Fixes
  1. [#882](https://github.com/influxdata/chronograf/pull/882): Fix y-axis graph padding
  2. [#907](https://github.com/influxdata/chronograf/pull/907): Fix react-router warning
  3. [#926](https://github.com/influxdata/chronograf/pull/926): Fix Kapacitor RuleGraph display

### Features
  1. [#873](https://github.com/influxdata/chronograf/pull/873): Add [TLS](https://github.com/influxdata/chronograf/blob/master/docs/tls.md) support
  2. [#885](https://github.com/influxdata/chronograf/issues/885): Add presentation mode to the dashboard page
  3. [#891](https://github.com/influxdata/chronograf/issues/891): Make dashboard visualizations draggable
  4. [#892](https://github.com/influxdata/chronograf/issues/891): Make dashboard visualizations resizable
  5. [#893](https://github.com/influxdata/chronograf/issues/893): Persist dashboard visualization position
  6. [#922](https://github.com/influxdata/chronograf/issues/922): Additional OAuth2 support for [Heroku](https://github.com/influxdata/chronograf/blob/master/docs/auth.md#heroku) and [Google](https://github.com/influxdata/chronograf/blob/master/docs/auth.md#google)
  7. [#781](https://github.com/influxdata/chronograf/issues/781): Add global auto-refresh dropdown to all graph dashboards

### UI Improvements
  1. [#905](https://github.com/influxdata/chronograf/pull/905): Make scroll bar thumb element bigger
  2. [#917](https://github.com/influxdata/chronograf/pull/917): Simplify the sidebar
  3. [#920](https://github.com/influxdata/chronograf/pull/920): Display stacked and step plot graph types
  4. [#851](https://github.com/influxdata/chronograf/pull/851): Add configuration for [InfluxEnterprise](https://portal.influxdata.com/) meta nodes
  5. [#916](https://github.com/influxdata/chronograf/pull/916): Dynamically scale font size based on resolution

## v1.2.0-beta3 [2017-02-15]

### Bug Fixes
  1. [#879](https://github.com/influxdata/chronograf/pull/879): Fix several Kapacitor configuration page state bugs: [#875](https://github.com/influxdata/chronograf/issues/875), [#876](https://github.com/influxdata/chronograf/issues/876), [#878](https://github.com/influxdata/chronograf/issues/878)
  2. [#872](https://github.com/influxdata/chronograf/pull/872): Fix incorrect data source response

### Features
  1. [#896](https://github.com/influxdata/chronograf/pull/896) Add more docker stats

## v1.2.0-beta2 [2017-02-10]

### Bug Fixes
  1. [#865](https://github.com/influxdata/chronograf/issues/865): Support for String fields compare Kapacitor rules in Chronograf UI

### Features
  1. [#838](https://github.com/influxdata/chronograf/issues/838): Add [detail node](https://docs.influxdata.com/kapacitor/latest/nodes/alert_node/#details) to Kapacitor alerts
  2. [#847](https://github.com/influxdata/chronograf/issues/847): Enable and disable Kapacitor alerts from the alert manager page
  3. [#853](https://github.com/influxdata/chronograf/issues/853): Update builds to use yarn over npm install
  4. [#860](https://github.com/influxdata/chronograf/issues/860): Add gzip encoding and caching of static assets to server
  5. [#864](https://github.com/influxdata/chronograf/issues/864): Add support to Kapacitor rule alert configuration for:
    - HTTP
    - TCP
    - Exec
    - SMTP
    - Alerta

### UI Improvements
  1. [#822](https://github.com/influxdata/chronograf/issues/822): Simplify and improve the layout of the Data Explorer
    - The Data Explorer's intention and purpose has always been the ad hoc and ephemeral exploration of your schema and data.
      The concept of `Exploration` sessions and `Panels` betrayed this initial intention. The DE turned into a "poor man's"
      dashboarding tool. In turn, this introduced complexity in the code and the UI. In the future if I want to save, manipulate,
      and view multiple visualizations this will be done more efficiently and effectively in our dashboarding solution.

## v1.2.0-beta1 [2017-01-27]

### Bug Fixes
  1. [#788](https://github.com/influxdata/chronograf/pull/788): Fix missing fields in data explorer when using non-default retention policy
  2. [#774](https://github.com/influxdata/chronograf/issues/774): Fix gaps in layouts for hosts

### Features
  1. [#779](https://github.com/influxdata/chronograf/issues/779): Add layout for telegraf's diskio system plugin
  2. [#810](https://github.com/influxdata/chronograf/issues/810): Add layout for telegraf's net system plugin
  3. [#811](https://github.com/influxdata/chronograf/issues/811): Add layout for telegraf's procstat plugin
  4. [#737](https://github.com/influxdata/chronograf/issues/737): Add GUI for OpsGenie kapacitor alert service
  5. [#814](https://github.com/influxdata/chronograf/issues/814): Allows Chronograf to be mounted under any arbitrary URL path using the `--basepath` flag.

## v1.1.0-beta6 [2017-01-13]
### Bug Fixes
  1. [#748](https://github.com/influxdata/chronograf/pull/748): Fix missing kapacitors on source index page
  2. [#755](https://github.com/influxdata/chronograf/pull/755): Fix kapacitor basic auth proxying
  3. [#704](https://github.com/influxdata/chronograf/issues/704): Fix RPM and DEB install script and systemd unit file

### Features
  1. [#660](https://github.com/influxdata/chronograf/issues/660): Add option to accept any certificate from InfluxDB
  2. [#733](https://github.com/influxdata/chronograf/pull/733): Add optional Github organization membership checks to authentication
  3. [#564](https://github.com/influxdata/chronograf/issues/564): Add RabbitMQ pre-canned layout
  4. [#706](https://github.com/influxdata/chronograf/issues/706): Alerts on threshold where value is inside of range
  5. [#707](https://github.com/influxdata/chronograf/issues/707): Alerts on threshold where value is outside of range
  6. [#772](https://github.com/influxdata/chronograf/pull/772): Add X-Chronograf-Version header to all requests

### UI Improvements
  1. [#766](https://github.com/influxdata/chronograf/pull/766): Add click-to-insert functionality to rule message templates

## v1.1.0-beta5 [2017-01-05]

### Bug Fixes
  1. [#693](https://github.com/influxdata/chronograf/issues/693): Fix corrupted MongoDB pre-canned layout
  2. [#714](https://github.com/influxdata/chronograf/issues/714): Relative rules check data in the wrong direction
  3. [#718](https://github.com/influxdata/chronograf/issues/718): Fix bug that stopped apps from displaying

## v1.1.0-beta4 [2016-12-30]

### Features
  1. [#691](https://github.com/influxdata/chronograf/issues/691): Add server-side dashboard API
  2. [#709](https://github.com/influxdata/chronograf/pull/709): Add kapacitor range alerting to API
  3. [#672](https://github.com/influxdata/chronograf/pull/672): Added visual indicator for down hosts
  4. [#612](https://github.com/influxdata/chronograf/issues/612): Add dashboard menu

### Bug Fixes
  1. [679](https://github.com/influxdata/chronograf/issues/679): Fix version display

## v1.1.0-beta3 [2016-12-16]

### Features
  1. [#610](https://github.com/influxdata/chronograf/issues/610): Add ability to edit raw text queries in the Data Explorer

### UI Improvements
  1. [#688](https://github.com/influxdata/chronograf/issues/688): Add ability to visually distinguish queries in the Data Explorer
  1. [#618](https://github.com/influxdata/chronograf/issues/618): Add measurement name and field key to the query tab in the Data Explorer
  1. [#698](https://github.com/influxdata/chronograf/issues/698): Add color differentiation for Kapacitor alert levels
  1. [#698](https://github.com/influxdata/chronograf/issues/698): Clarify an empty Kapacitor configuration on the InfluxDB Sources page
  1. [#676](https://github.com/influxdata/chronograf/issues/676): Streamline the function selector in the Data Explorer

### Bug Fixes
  1. [#652](https://github.com/influxdata/chronograf/issues/652),[#670](https://github.com/influxdata/chronograf/issues/670): Allow text selecting in text box inputs
  2. [#679](https://github.com/influxdata/chronograf/issues/679): Add version information to the nightly builds
  3. [#675](https://github.com/influxdata/chronograf/issues/675): Fix user flow for Kapacitor connect

## v1.1.0-beta2 [2016-12-09]

### Features
  1. [#624](https://github.com/influxdata/chronograf/issues/624): Add time range selection to kapacitor alert rules
  1. Update Go to 1.7.4

### Bug Fixes
  1. [#664](https://github.com/influxdata/chronograf/issues/664): Fix Content-Type of single-page app to always be text/html
  1. [#671](https://github.com/influxdata/chronograf/issues/671): Fix multiple influxdb source freezing page

## v1.1.0-beta1 [2016-12-06]
### Layouts
  1. [#575](https://github.com/influxdata/chronograf/issues/556): Varnish Layout
  2. [#535](https://github.com/influxdata/chronograf/issues/535): Elasticsearch Layout

### Features
  1. [#565](https://github.com/influxdata/chronograf/issues/565) [#246](https://github.com/influxdata/chronograf/issues/246) [#234](https://github.com/influxdata/chronograf/issues/234) [#311](https://github.com/influxdata/chronograf/issues/311) Github Oauth login
  2. [#487](https://github.com/influxdata/chronograf/issues/487): Warn users if they are using a kapacitor instance that is configured to use an influxdb instance that does not match the current source
  3. [#597](https://github.com/influxdata/chronograf/issues/597): Filter host by series tags
  4. [#568](https://github.com/influxdata/chronograf/issues/568): [#569](https://github.com/influxdata/chronograf/issues/569): Add support for multiple y-axis, labels, and ranges
  5. [#605](https://github.com/influxdata/chronograf/issues/605): Singlestat visualization type in host view
  5. [#607](https://github.com/influxdata/chronograf/issues/607): Singlestat and line graph visualization type in host view

### Bug Fixes
  1. [#536](https://github.com/influxdata/chronograf/issues/536) Redirect the user to the kapacitor config screen if they are attempting to view or edit alerts without a configured kapacitor
  2. [#539](https://github.com/influxdata/chronograf/issues/539) Zoom works only on the first graph of a layout
  3. [#494](https://github.com/influxdata/chronograf/issues/494) Layouts should only be displayed when the measurement is present
  4. [#588](https://github.com/influxdata/chronograf/issues/588) Unable to connect to source
  5. [#586](https://github.com/influxdata/chronograf/issues/586) Allow telegraf database in non-default locations
  6. [#542](https://github.com/influxdata/chronograf/issues/542) Graphs in layouts do not show up in the order of the layout definition
  7. [#574](https://github.com/influxdata/chronograf/issues/574): Fix broken graphs on Postgres Layouts by adding aggregates
  8. [#644](https://github.com/influxdata/chronograf/pull/644): Fix bug that stopped apps from displaying
  9. [#510](https://github.com/influxdata/chronograf/issues/510): Fix connect button

## v1.1-alpha [2016-11-14]

### Release Notes

This is the initial alpha release of Chronograf 1.1.<|MERGE_RESOLUTION|>--- conflicted
+++ resolved
@@ -1,11 +1,8 @@
 ## v1.4.2.0 [unreleased]
-<<<<<<< HEAD
 1. [#2818](https://github.com/influxdata/chronograf/pull/2818): Allow self-signed certificates for Enterprise InfluxDB Meta nodes
-=======
-### Features
-### UI Improvements
-### Bug Fixes
->>>>>>> f7144112
+### Features
+### UI Improvements
+### Bug Fixes
 
 ## v1.4.1.3 [2018-02-14]
 ### Bug Fixes
