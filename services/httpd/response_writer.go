--- conflicted
+++ resolved
@@ -26,7 +26,8 @@
 	rw := &responseWriter{ResponseWriter: w}
 	switch r.Header.Get("Accept") {
 	case "application/csv", "text/csv":
-		return &csvResponseWriter{statementID: -1, ResponseWriter: w}
+		w.Header().Add("Content-Type", "text/csv")
+		rw.formatter = &csvFormatter{statementID: -1, Writer: w}
 	case "application/json":
 		fallthrough
 	default:
@@ -92,23 +93,15 @@
 	w.Write([]byte("\n"))
 	n++
 	return n, err
-<<<<<<< HEAD
 }
 
-// Flush flushes the ResponseWriter if it has a Flush() method.
-func (w *jsonResponseWriter) Flush() {
-	if w, ok := w.ResponseWriter.(http.Flusher); ok {
-		w.Flush()
-	}
+type csvFormatter struct {
+	io.Writer
+	statementID int
+	columns     []string
 }
 
-type csvResponseWriter struct {
-	statementID int
-	columns     []string
-	http.ResponseWriter
-}
-
-func (w *csvResponseWriter) WriteResponse(resp Response) (n int, err error) {
+func (w *csvFormatter) WriteResponse(resp Response) (n int, err error) {
 	csv := csv.NewWriter(w)
 	for _, result := range resp.Results {
 		if result.StatementID != w.statementID {
@@ -178,12 +171,4 @@
 		return n, err
 	}
 	return n, nil
-}
-
-func (w *csvResponseWriter) Flush() {
-	if w, ok := w.ResponseWriter.(http.Flusher); ok {
-		w.Flush()
-	}
-=======
->>>>>>> 58afeb0b
 }