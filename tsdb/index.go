package tsdb

import (
	"bytes"
	"errors"
	"fmt"
	"os"
	"regexp"
	"sort"
	"sync"

	"github.com/influxdata/influxdb/models"
	"github.com/influxdata/influxdb/pkg/bytesutil"
	"github.com/influxdata/influxdb/pkg/estimator"
	"github.com/influxdata/influxdb/query"
	"github.com/influxdata/influxql"
	"go.uber.org/zap"
)

type Index interface {
	Open() error
	Close() error
	WithLogger(*zap.Logger)

	Database() string
	MeasurementExists(name []byte) (bool, error)
<<<<<<< HEAD
	// MeasurementNamesByExpr(expr influxql.Expr) ([][]byte, error)
=======
	MeasurementNamesByExpr(auth query.Authorizer, expr influxql.Expr) ([][]byte, error)
>>>>>>> fd11e200
	MeasurementNamesByRegex(re *regexp.Regexp) ([][]byte, error)
	DropMeasurement(name []byte) error
	ForEachMeasurementName(fn func(name []byte) error) error

	InitializeSeries(key, name []byte, tags models.Tags) error
	CreateSeriesIfNotExists(key, name []byte, tags models.Tags) error
	CreateSeriesListIfNotExists(keys, names [][]byte, tags []models.Tags) error
	DropSeries(key []byte, ts int64) error

	MeasurementsSketches() (estimator.Sketch, estimator.Sketch, error)
	SeriesN() int64

	HasTagKey(name, key []byte) (bool, error)
	HasTagValue(name, key, value []byte) (bool, error)

	MeasurementTagKeysByExpr(name []byte, expr influxql.Expr) (map[string]struct{}, error)
<<<<<<< HEAD
=======
	MeasurementTagKeyValuesByExpr(auth query.Authorizer, name []byte, keys []string, expr influxql.Expr, keysSorted bool) ([][]string, error)
	TagKeyHasAuthorizedSeries(auth query.Authorizer, name []byte, key string) bool
>>>>>>> fd11e200

	TagKeyCardinality(name, key []byte) int

	// InfluxQL system iterators
	MeasurementIterator() (MeasurementIterator, error)
	TagKeyIterator(name []byte) (TagKeyIterator, error)
	TagValueIterator(auth query.Authorizer, name, key []byte) (TagValueIterator, error)
	MeasurementSeriesIDIterator(name []byte) (SeriesIDIterator, error)
	TagKeySeriesIDIterator(name, key []byte) (SeriesIDIterator, error)
	TagValueSeriesIDIterator(name, key, value []byte) (SeriesIDIterator, error)

	// Sets a shared fieldset from the engine.
	FieldSet() *MeasurementFieldSet
	SetFieldSet(fs *MeasurementFieldSet)

	// Creates hard links inside path for snapshotting.
	SnapshotTo(path string) error

	// To be removed w/ tsi1.
	SetFieldName(measurement []byte, name string)
	AssignShard(k string, shardID uint64)
	UnassignShard(k string, shardID uint64, ts int64) error
	RemoveShard(shardID uint64)

	Type() string

	Rebuild()
}

// SeriesElem represents a generic series element.
type SeriesElem interface {
	Name() []byte
	Tags() models.Tags
	Deleted() bool

	// InfluxQL expression associated with series during filtering.
	Expr() influxql.Expr
}

// SeriesIterator represents a iterator over a list of series.
type SeriesIterator interface {
	Close() error
	Next() (SeriesElem, error)
}

// NewSeriesIteratorAdapter returns an adapter for converting series ids to series.
func NewSeriesIteratorAdapter(sfile *SeriesFile, itr SeriesIDIterator) SeriesIterator {
	return &seriesIteratorAdapter{
		sfile: sfile,
		itr:   itr,
	}
}

type seriesIteratorAdapter struct {
	sfile *SeriesFile
	itr   SeriesIDIterator
}

func (itr *seriesIteratorAdapter) Close() error { return itr.itr.Close() }

func (itr *seriesIteratorAdapter) Next() (SeriesElem, error) {
	elem, err := itr.itr.Next()
	if err != nil {
		return nil, err
	} else if elem.SeriesID == 0 {
		return nil, nil
	}

	name, tags := ParseSeriesKey(itr.sfile.SeriesKey(elem.SeriesID))
	deleted := itr.sfile.IsDeleted(elem.SeriesID)

	return &seriesElemAdapter{
		name:    name,
		tags:    tags,
		deleted: deleted,
		expr:    elem.Expr,
	}, nil
}

type seriesElemAdapter struct {
	name    []byte
	tags    models.Tags
	deleted bool
	expr    influxql.Expr
}

func (e *seriesElemAdapter) Name() []byte        { return e.name }
func (e *seriesElemAdapter) Tags() models.Tags   { return e.tags }
func (e *seriesElemAdapter) Deleted() bool       { return e.deleted }
func (e *seriesElemAdapter) Expr() influxql.Expr { return e.expr }

// SeriesIDElem represents a single series and optional expression.
type SeriesIDElem struct {
	SeriesID uint64
	Expr     influxql.Expr
}

// SeriesIDElems represents a list of series id elements.
type SeriesIDElems []SeriesIDElem

func (a SeriesIDElems) Len() int           { return len(a) }
func (a SeriesIDElems) Swap(i, j int)      { a[i], a[j] = a[j], a[i] }
func (a SeriesIDElems) Less(i, j int) bool { return a[i].SeriesID < a[j].SeriesID }

// SeriesIDIterator represents a iterator over a list of series ids.
type SeriesIDIterator interface {
	Next() (SeriesIDElem, error)
	Close() error
}

// NewSeriesIDSliceIterator returns a SeriesIDIterator that iterates over a slice.
func NewSeriesIDSliceIterator(ids []uint64) *SeriesIDSliceIterator {
	return &SeriesIDSliceIterator{ids: ids}
}

// SeriesIDSliceIterator iterates over a slice of series ids.
type SeriesIDSliceIterator struct {
	ids []uint64
}

// Next returns the next series id in the slice.
func (itr *SeriesIDSliceIterator) Next() (SeriesIDElem, error) {
	if len(itr.ids) == 0 {
		return SeriesIDElem{}, nil
	}
	id := itr.ids[0]
	itr.ids = itr.ids[1:]
	return SeriesIDElem{SeriesID: id}, nil
}

func (itr *SeriesIDSliceIterator) Close() error { return nil }

type SeriesIDIterators []SeriesIDIterator

func (a SeriesIDIterators) Close() (err error) {
	for i := range a {
		if e := a[i].Close(); e != nil && err == nil {
			err = e
		}
	}
	return err
}

// seriesQueryAdapterIterator adapts SeriesIDIterator to an influxql.Iterator.
type seriesQueryAdapterIterator struct {
	once     sync.Once
	sfile    *SeriesFile
	itr      SeriesIDIterator
	fieldset *MeasurementFieldSet
	opt      query.IteratorOptions

	point query.FloatPoint // reusable point
}

// NewSeriesQueryAdapterIterator returns a new instance of SeriesQueryAdapterIterator.
func NewSeriesQueryAdapterIterator(sfile *SeriesFile, itr SeriesIDIterator, fieldset *MeasurementFieldSet, opt query.IteratorOptions) query.Iterator {
	return &seriesQueryAdapterIterator{
		sfile:    sfile,
		itr:      itr,
		fieldset: fieldset,
		point: query.FloatPoint{
			Aux: make([]interface{}, len(opt.Aux)),
		},
		opt: opt,
	}
}

// Stats returns stats about the points processed.
func (itr *seriesQueryAdapterIterator) Stats() query.IteratorStats { return query.IteratorStats{} }

// Close closes the iterator.
func (itr *seriesQueryAdapterIterator) Close() error {
	itr.once.Do(func() {
		itr.itr.Close()
	})
	return nil
}

// Next emits the next point in the iterator.
func (itr *seriesQueryAdapterIterator) Next() (*query.FloatPoint, error) {
	for {
		// Read next series element.
		e, err := itr.itr.Next()
		if err != nil {
			return nil, err
		} else if e.SeriesID == 0 {
			return nil, nil
		}

		// Convert to a key.
		name, tags := ParseSeriesKey(itr.sfile.SeriesKey(e.SeriesID))
		key := string(models.MakeKey(name, tags))

		// Write auxiliary fields.
		for i, f := range itr.opt.Aux {
			switch f.Val {
			case "key":
				itr.point.Aux[i] = key
			}
		}
		return &itr.point, nil
	}
}

// filterUndeletedSeriesIDIterator returns all series which are not deleted.
type filterUndeletedSeriesIDIterator struct {
	sfile *SeriesFile
	itr   SeriesIDIterator
}

// FilterUndeletedSeriesIDIterator returns an iterator which filters all deleted series.
func FilterUndeletedSeriesIDIterator(sfile *SeriesFile, itr SeriesIDIterator) SeriesIDIterator {
	if itr == nil {
		return nil
	}
	return &filterUndeletedSeriesIDIterator{sfile: sfile, itr: itr}
}

func (itr *filterUndeletedSeriesIDIterator) Close() error {
	return itr.itr.Close()
}

func (itr *filterUndeletedSeriesIDIterator) Next() (SeriesIDElem, error) {
	for {
		e, err := itr.itr.Next()
		if err != nil {
			return SeriesIDElem{}, err
		} else if e.SeriesID == 0 {
			return SeriesIDElem{}, nil
		} else if itr.sfile.IsDeleted(e.SeriesID) {
			continue
		}
		return e, nil
	}
}

// seriesIDExprIterator is an iterator that attaches an associated expression.
type seriesIDExprIterator struct {
	itr  SeriesIDIterator
	expr influxql.Expr
}

// newSeriesIDExprIterator returns a new instance of seriesIDExprIterator.
func newSeriesIDExprIterator(itr SeriesIDIterator, expr influxql.Expr) SeriesIDIterator {
	if itr == nil {
		return nil
	}

	return &seriesIDExprIterator{
		itr:  itr,
		expr: expr,
	}
}

func (itr *seriesIDExprIterator) Close() error {
	return itr.itr.Close()
}

// Next returns the next element in the iterator.
func (itr *seriesIDExprIterator) Next() (SeriesIDElem, error) {
	elem, err := itr.itr.Next()
	if err != nil {
		return SeriesIDElem{}, err
	} else if elem.SeriesID == 0 {
		return SeriesIDElem{}, nil
	}
	elem.Expr = itr.expr
	return elem, nil
}

// MergeSeriesIDIterators returns an iterator that merges a set of iterators.
// Iterators that are first in the list take precendence and a deletion by those
// early iterators will invalidate elements by later iterators.
func MergeSeriesIDIterators(itrs ...SeriesIDIterator) SeriesIDIterator {
	if n := len(itrs); n == 0 {
		return nil
	} else if n == 1 {
		return itrs[0]
	}

	return &seriesIDMergeIterator{
		buf:  make([]SeriesIDElem, len(itrs)),
		itrs: itrs,
	}
}

// seriesIDMergeIterator is an iterator that merges multiple iterators together.
type seriesIDMergeIterator struct {
	buf  []SeriesIDElem
	itrs []SeriesIDIterator
}

func (itr *seriesIDMergeIterator) Close() error {
	SeriesIDIterators(itr.itrs).Close()
	return nil
}

// Next returns the element with the next lowest name/tags across the iterators.
func (itr *seriesIDMergeIterator) Next() (SeriesIDElem, error) {
	// Find next lowest id amongst the buffers.
	var elem SeriesIDElem
	for i := range itr.buf {
		buf := &itr.buf[i]

		// Fill buffer.
		if buf.SeriesID == 0 {
			elem, err := itr.itrs[i].Next()
			if err != nil {
				return SeriesIDElem{}, nil
			} else if elem.SeriesID == 0 {
				continue
			}
			itr.buf[i] = elem
		}

		if elem.SeriesID == 0 || buf.SeriesID < elem.SeriesID {
			elem = *buf
		}
	}

	// Return EOF if no elements remaining.
	if elem.SeriesID == 0 {
		return SeriesIDElem{}, nil
	}

	// Clear matching buffers.
	for i := range itr.buf {
		if itr.buf[i].SeriesID == elem.SeriesID {
			itr.buf[i].SeriesID = 0
		}
	}
	return elem, nil
}

// IntersectSeriesIDIterators returns an iterator that only returns series which
// occur in both iterators. If both series have associated expressions then
// they are combined together.
func IntersectSeriesIDIterators(itr0, itr1 SeriesIDIterator) SeriesIDIterator {
	if itr0 == nil || itr1 == nil {
		if itr0 != nil {
			itr0.Close()
		}
		if itr1 != nil {
			itr1.Close()
		}
		return nil
	}

	return &seriesIDIntersectIterator{itrs: [2]SeriesIDIterator{itr0, itr1}}
}

// seriesIDIntersectIterator is an iterator that merges two iterators together.
type seriesIDIntersectIterator struct {
	buf  [2]SeriesIDElem
	itrs [2]SeriesIDIterator
}

func (itr *seriesIDIntersectIterator) Close() (err error) {
	if e := itr.itrs[0].Close(); e != nil && err == nil {
		err = e
	}
	if e := itr.itrs[1].Close(); e != nil && err == nil {
		err = e
	}
	return err
}

// Next returns the next element which occurs in both iterators.
func (itr *seriesIDIntersectIterator) Next() (_ SeriesIDElem, err error) {
	for {
		// Fill buffers.
		if itr.buf[0].SeriesID == 0 {
			if itr.buf[0], err = itr.itrs[0].Next(); err != nil {
				return SeriesIDElem{}, err
			}
		}
		if itr.buf[1].SeriesID == 0 {
			if itr.buf[1], err = itr.itrs[1].Next(); err != nil {
				return SeriesIDElem{}, err
			}
		}

		// Exit if either buffer is still empty.
		if itr.buf[0].SeriesID == 0 || itr.buf[1].SeriesID == 0 {
			return SeriesIDElem{}, nil
		}

		// Skip if both series are not equal.
		if a, b := itr.buf[0].SeriesID, itr.buf[1].SeriesID; a < b {
			itr.buf[0].SeriesID = 0
			continue
		} else if a > b {
			itr.buf[1].SeriesID = 0
			continue
		}

		// Merge series together if equal.
		elem := itr.buf[0]

		// Attach expression.
		expr0 := itr.buf[0].Expr
		expr1 := itr.buf[1].Expr
		if expr0 == nil {
			elem.Expr = expr1
		} else if expr1 == nil {
			elem.Expr = expr0
		} else {
			elem.Expr = influxql.Reduce(&influxql.BinaryExpr{
				Op:  influxql.AND,
				LHS: expr0,
				RHS: expr1,
			}, nil)
		}

		itr.buf[0].SeriesID, itr.buf[1].SeriesID = 0, 0
		return elem, nil
	}
}

// UnionSeriesIDIterators returns an iterator that returns series from both
// both iterators. If both series have associated expressions then they are
// combined together.
func UnionSeriesIDIterators(itr0, itr1 SeriesIDIterator) SeriesIDIterator {
	// Return other iterator if either one is nil.
	if itr0 == nil {
		return itr1
	} else if itr1 == nil {
		return itr0
	}

	return &seriesIDUnionIterator{itrs: [2]SeriesIDIterator{itr0, itr1}}
}

// seriesIDUnionIterator is an iterator that unions two iterators together.
type seriesIDUnionIterator struct {
	buf  [2]SeriesIDElem
	itrs [2]SeriesIDIterator
}

func (itr *seriesIDUnionIterator) Close() (err error) {
	if e := itr.itrs[0].Close(); e != nil && err == nil {
		err = e
	}
	if e := itr.itrs[1].Close(); e != nil && err == nil {
		err = e
	}
	return err
}

// Next returns the next element which occurs in both iterators.
func (itr *seriesIDUnionIterator) Next() (_ SeriesIDElem, err error) {
	// Fill buffers.
	if itr.buf[0].SeriesID == 0 {
		if itr.buf[0], err = itr.itrs[0].Next(); err != nil {
			return SeriesIDElem{}, err
		}
	}
	if itr.buf[1].SeriesID == 0 {
		if itr.buf[1], err = itr.itrs[1].Next(); err != nil {
			return SeriesIDElem{}, err
		}
	}

	// Return non-zero or lesser series.
	if a, b := itr.buf[0].SeriesID, itr.buf[1].SeriesID; a == 0 && b == 0 {
		return SeriesIDElem{}, nil
	} else if b == 0 || (a != 0 && a < b) {
		elem := itr.buf[0]
		itr.buf[0].SeriesID = 0
		return elem, nil
	} else if a == 0 || (b != 0 && a > b) {
		elem := itr.buf[1]
		itr.buf[1].SeriesID = 0
		return elem, nil
	}

	// Attach element.
	elem := itr.buf[0]

	// Attach expression.
	expr0 := itr.buf[0].Expr
	expr1 := itr.buf[1].Expr
	if expr0 != nil && expr1 != nil {
		elem.Expr = influxql.Reduce(&influxql.BinaryExpr{
			Op:  influxql.OR,
			LHS: expr0,
			RHS: expr1,
		}, nil)
	} else {
		elem.Expr = nil
	}

	itr.buf[0].SeriesID, itr.buf[1].SeriesID = 0, 0
	return elem, nil
}

// DifferenceSeriesIDIterators returns an iterator that only returns series which
// occur the first iterator but not the second iterator.
func DifferenceSeriesIDIterators(itr0, itr1 SeriesIDIterator) SeriesIDIterator {
	if itr0 == nil && itr1 == nil {
		return nil
	} else if itr1 == nil {
		return itr0
	} else if itr0 == nil {
		itr1.Close()
		return nil
	}
	return &seriesIDDifferenceIterator{itrs: [2]SeriesIDIterator{itr0, itr1}}
}

// seriesIDDifferenceIterator is an iterator that merges two iterators together.
type seriesIDDifferenceIterator struct {
	buf  [2]SeriesIDElem
	itrs [2]SeriesIDIterator
}

func (itr *seriesIDDifferenceIterator) Close() (err error) {
	if e := itr.itrs[0].Close(); e != nil && err == nil {
		err = e
	}
	if e := itr.itrs[1].Close(); e != nil && err == nil {
		err = e
	}
	return err
}

// Next returns the next element which occurs only in the first iterator.
func (itr *seriesIDDifferenceIterator) Next() (_ SeriesIDElem, err error) {
	for {
		// Fill buffers.
		if itr.buf[0].SeriesID == 0 {
			if itr.buf[0], err = itr.itrs[0].Next(); err != nil {
				return SeriesIDElem{}, err
			}
		}
		if itr.buf[1].SeriesID == 0 {
			if itr.buf[1], err = itr.itrs[1].Next(); err != nil {
				return SeriesIDElem{}, err
			}
		}

		// Exit if first buffer is still empty.
		if itr.buf[0].SeriesID == 0 {
			return SeriesIDElem{}, nil
		} else if itr.buf[1].SeriesID == 0 {
			elem := itr.buf[0]
			itr.buf[0].SeriesID = 0
			return elem, nil
		}

		// Return first series if it's less.
		// If second series is less then skip it.
		// If both series are equal then skip both.
		if a, b := itr.buf[0].SeriesID, itr.buf[1].SeriesID; a < b {
			elem := itr.buf[0]
			itr.buf[0].SeriesID = 0
			return elem, nil
		} else if a > b {
			itr.buf[1].SeriesID = 0
			continue
		} else {
			itr.buf[0].SeriesID, itr.buf[1].SeriesID = 0, 0
			continue
		}
	}
}

// seriesPointIterator adapts SeriesIterator to an influxql.Iterator.
type seriesPointIterator struct {
	once     sync.Once
	sfile    *SeriesFile
	indexSet IndexSet
	fieldset *MeasurementFieldSet
	mitr     MeasurementIterator
	keys     [][]byte
	opt      query.IteratorOptions

	point query.FloatPoint // reusable point
}

// newSeriesPointIterator returns a new instance of seriesPointIterator.
func NewSeriesPointIterator(sfile *SeriesFile, indexSet IndexSet, fieldset *MeasurementFieldSet, opt query.IteratorOptions) (_ query.Iterator, err error) {
	// Only equality operators are allowed.
	influxql.WalkFunc(opt.Condition, func(n influxql.Node) {
		switch n := n.(type) {
		case *influxql.BinaryExpr:
			switch n.Op {
			case influxql.EQ, influxql.NEQ, influxql.EQREGEX, influxql.NEQREGEX,
				influxql.OR, influxql.AND:
			default:
				err = errors.New("invalid tag comparison operator")
			}
		}
	})
	if err != nil {
		return nil, err
	}

	mitr, err := indexSet.MeasurementIterator()
	if err != nil {
		return nil, err
	}

	return &seriesPointIterator{
		indexSet: indexSet,
		fieldset: fieldset,
		mitr:     mitr,
		sfile:    sfile,
		point: query.FloatPoint{
			Aux: make([]interface{}, len(opt.Aux)),
		},
		opt: opt,
	}, nil
}

// Stats returns stats about the points processed.
func (itr *seriesPointIterator) Stats() query.IteratorStats { return query.IteratorStats{} }

// Close closes the iterator.
func (itr *seriesPointIterator) Close() (err error) {
	itr.once.Do(func() {
		if itr.mitr != nil {
			err = itr.mitr.Close()
		}
	})
	return err
}

// Next emits the next point in the iterator.
func (itr *seriesPointIterator) Next() (*query.FloatPoint, error) {
	for {
		// Read series keys for next measurement if no more keys remaining.
		// Exit if there are no measurements remaining.
		if len(itr.keys) == 0 {
			m, err := itr.mitr.Next()
			if err != nil {
				return nil, err
			} else if m == nil {
				return nil, nil
			}

			if err := itr.readSeriesKeys(m); err != nil {
				return nil, err
			}
			continue
		}

		// Convert to a key.
		name, tags := ParseSeriesKey(itr.keys[0])
		key := string(models.MakeKey(name, tags))
		itr.keys = itr.keys[1:]

		// Write auxiliary fields.
		for i, f := range itr.opt.Aux {
			switch f.Val {
			case "key":
				itr.point.Aux[i] = key
			}
		}

		return &itr.point, nil
	}
}

func (itr *seriesPointIterator) readSeriesKeys(name []byte) error {
	sitr, err := itr.indexSet.MeasurementSeriesByExprIterator(name, itr.opt.Condition)
	if err != nil {
		return err
	} else if sitr == nil {
		return nil
	}
	defer sitr.Close()

	// Slurp all series keys.
	itr.keys = itr.keys[:0]
	for {
		elem, err := sitr.Next()
		if err != nil {
			return err
		} else if elem.SeriesID == 0 {
			break
		}
		itr.keys = append(itr.keys, itr.sfile.SeriesKey(elem.SeriesID))
	}

	// Sort keys.
	sort.Sort(seriesKeys(itr.keys))
	return nil
}

// MeasurementIterator represents a iterator over a list of measurements.
type MeasurementIterator interface {
	Close() error
	Next() ([]byte, error)
}

type MeasurementIterators []MeasurementIterator

func (a MeasurementIterators) Close() (err error) {
	for i := range a {
		if e := a[i].Close(); e != nil && err == nil {
			err = e
		}
	}
	return err
}

type measurementSliceIterator struct {
	names [][]byte
}

// NewMeasurementSliceIterator returns an iterator over a slice of in-memory measurement names.
func NewMeasurementSliceIterator(names [][]byte) *measurementSliceIterator {
	return &measurementSliceIterator{names: names}
}

func (itr *measurementSliceIterator) Close() (err error) { return nil }

func (itr *measurementSliceIterator) Next() (name []byte, err error) {
	if len(itr.names) == 0 {
		return nil, nil
	}
	name, itr.names = itr.names[0], itr.names[1:]
	return name, nil
}

// MergeMeasurementIterators returns an iterator that merges a set of iterators.
// Iterators that are first in the list take precendence and a deletion by those
// early iterators will invalidate elements by later iterators.
func MergeMeasurementIterators(itrs ...MeasurementIterator) MeasurementIterator {
	if len(itrs) == 0 {
		return nil
	} else if len(itrs) == 1 {
		return itrs[0]
	}

	return &measurementMergeIterator{
		buf:  make([][]byte, len(itrs)),
		itrs: itrs,
	}
}

type measurementMergeIterator struct {
	buf  [][]byte
	itrs []MeasurementIterator
}

func (itr *measurementMergeIterator) Close() (err error) {
	for i := range itr.itrs {
		if e := itr.itrs[i].Close(); e != nil && err == nil {
			err = e
		}
	}
	return err
}

// Next returns the element with the next lowest name across the iterators.
//
// If multiple iterators contain the same name then the first is returned
// and the remaining ones are skipped.
func (itr *measurementMergeIterator) Next() (_ []byte, err error) {
	// Find next lowest name amongst the buffers.
	var name []byte
	for i, buf := range itr.buf {
		// Fill buffer if empty.
		if buf == nil {
			if buf, err = itr.itrs[i].Next(); err != nil {
				return nil, err
			} else if buf != nil {
				itr.buf[i] = buf
			} else {
				continue
			}
		}

		// Find next lowest name.
		if name == nil || bytes.Compare(itr.buf[i], name) == -1 {
			name = itr.buf[i]
		}
	}

	// Return nil if no elements remaining.
	if name == nil {
		return nil, nil
	}

	// Merge all elements together and clear buffers.
	for i, buf := range itr.buf {
		if buf == nil || !bytes.Equal(buf, name) {
			continue
		}
		itr.buf[i] = nil
	}
	return name, nil
}

// TagKeyIterator represents a iterator over a list of tag keys.
type TagKeyIterator interface {
	Close() error
	Next() ([]byte, error)
}

type TagKeyIterators []TagKeyIterator

func (a TagKeyIterators) Close() (err error) {
	for i := range a {
		if e := a[i].Close(); e != nil && err == nil {
			err = e
		}
	}
	return err
}

// NewTagKeySliceIterator returns a TagKeyIterator that iterates over a slice.
func NewTagKeySliceIterator(keys [][]byte) *tagKeySliceIterator {
	return &tagKeySliceIterator{keys: keys}
}

// tagKeySliceIterator iterates over a slice of tag keys.
type tagKeySliceIterator struct {
	keys [][]byte
}

// Next returns the next tag key in the slice.
func (itr *tagKeySliceIterator) Next() ([]byte, error) {
	if len(itr.keys) == 0 {
		return nil, nil
	}
	key := itr.keys[0]
	itr.keys = itr.keys[1:]
	return key, nil
}

func (itr *tagKeySliceIterator) Close() error { return nil }

// MergeTagKeyIterators returns an iterator that merges a set of iterators.
func MergeTagKeyIterators(itrs ...TagKeyIterator) TagKeyIterator {
	if len(itrs) == 0 {
		return nil
	} else if len(itrs) == 1 {
		return itrs[0]
	}

	return &tagKeyMergeIterator{
		buf:  make([][]byte, len(itrs)),
		itrs: itrs,
	}
}

type tagKeyMergeIterator struct {
	buf  [][]byte
	itrs []TagKeyIterator
}

func (itr *tagKeyMergeIterator) Close() error {
	for i := range itr.itrs {
		itr.itrs[i].Close()
	}
	return nil
}

// Next returns the element with the next lowest key across the iterators.
//
// If multiple iterators contain the same key then the first is returned
// and the remaining ones are skipped.
func (itr *tagKeyMergeIterator) Next() (_ []byte, err error) {
	// Find next lowest key amongst the buffers.
	var key []byte
	for i, buf := range itr.buf {
		// Fill buffer.
		if buf == nil {
			if buf, err = itr.itrs[i].Next(); err != nil {
				return nil, err
			} else if buf != nil {
				itr.buf[i] = buf
			} else {
				continue
			}
		}

		// Find next lowest key.
		if key == nil || bytes.Compare(buf, key) == -1 {
			key = buf
		}
	}

	// Return nil if no elements remaining.
	if key == nil {
		return nil, nil
	}

	// Merge elements and clear buffers.
	for i, buf := range itr.buf {
		if buf == nil || !bytes.Equal(buf, key) {
			continue
		}
		itr.buf[i] = nil
	}
	return key, nil
}

// TagValueIterator represents a iterator over a list of tag values.
type TagValueIterator interface {
	Close() error
	Next() ([]byte, error)
}

type TagValueIterators []TagValueIterator

func (a TagValueIterators) Close() (err error) {
	for i := range a {
		if e := a[i].Close(); e != nil && err == nil {
			err = e
		}
	}
	return err
}

// NewTagValueSliceIterator returns a TagValueIterator that iterates over a slice.
func NewTagValueSliceIterator(values [][]byte) *tagValueSliceIterator {
	return &tagValueSliceIterator{values: values}
}

// tagValueSliceIterator iterates over a slice of tag values.
type tagValueSliceIterator struct {
	values [][]byte
}

// Next returns the next tag value in the slice.
func (itr *tagValueSliceIterator) Next() ([]byte, error) {
	if len(itr.values) == 0 {
		return nil, nil
	}
	value := itr.values[0]
	itr.values = itr.values[1:]
	return value, nil
}

func (itr *tagValueSliceIterator) Close() error { return nil }

// MergeTagValueIterators returns an iterator that merges a set of iterators.
func MergeTagValueIterators(itrs ...TagValueIterator) TagValueIterator {
	if len(itrs) == 0 {
		return nil
	} else if len(itrs) == 1 {
		return itrs[0]
	}

	return &tagValueMergeIterator{
		buf:  make([][]byte, len(itrs)),
		itrs: itrs,
	}
}

type tagValueMergeIterator struct {
	buf  [][]byte
	itrs []TagValueIterator
}

func (itr *tagValueMergeIterator) Close() error {
	for i := range itr.itrs {
		itr.itrs[i].Close()
	}
	return nil
}

// Next returns the element with the next lowest value across the iterators.
//
// If multiple iterators contain the same value then the first is returned
// and the remaining ones are skipped.
func (itr *tagValueMergeIterator) Next() (_ []byte, err error) {
	// Find next lowest value amongst the buffers.
	var value []byte
	for i, buf := range itr.buf {
		// Fill buffer.
		if buf == nil {
			if buf, err = itr.itrs[i].Next(); err != nil {
				return nil, err
			} else if buf != nil {
				itr.buf[i] = buf
			} else {
				continue
			}
		}

		// Find next lowest value.
		if value == nil || bytes.Compare(buf, value) == -1 {
			value = buf
		}
	}

	// Return nil if no elements remaining.
	if value == nil {
		return nil, nil
	}

	// Merge elements and clear buffers.
	for i, buf := range itr.buf {
		if buf == nil || !bytes.Equal(buf, value) {
			continue
		}
		itr.buf[i] = nil
	}
	return value, nil
}

// IndexSet represents a list of indexes.
type IndexSet []Index

// Database returns the database name of the first index.
func (is IndexSet) Database() string {
	if len(is) == 0 {
		return ""
	}
	return is[0].Database()
}

// FieldSet returns the fieldset of the first index.
func (is IndexSet) FieldSet() *MeasurementFieldSet {
	if len(is) == 0 {
		return nil
	}
	return is[0].FieldSet()
}

// DedupeInmemIndexes returns an index set which removes duplicate in-memory indexes.
func (is IndexSet) DedupeInmemIndexes() IndexSet {
	other := make(IndexSet, 0, len(is))

	var hasInmem bool
	for _, idx := range is {
		if idx.Type() == "inmem" {
			if !hasInmem {
				other = append(other, idx)
				hasInmem = true
			}
			continue
		}
		other = append(other, idx)
	}
	return other
}

/*
// MeasurementNames returns a unique, sorted list of measurements across all indexes.
func (is IndexSet) MeasurementNames(cond influxql.Expr) ([][]byte, error) {
	// Map to deduplicate measurement names across all indexes. This is kind of naive
	// and could be improved using a sorted merge of the already sorted measurements in
	// each shard.
	set := make(map[string]struct{})
	var names [][]byte
	for _, idx := range is {
		a, err := is.MeasurementNamesByExpr(cond)
		if err != nil {
			return nil, err
		}

		for _, m := range a {
			if _, ok := set[string(m)]; !ok {
				set[string(m)] = struct{}{}
				names = append(names, m)
			}
		}
	}
	bytesutil.Sort(names)

<<<<<<< HEAD
	return names, nil
}
=======
	// Size of the index on disk, if applicable.
	DiskSizeBytes() int64

	// To be removed w/ tsi1.
	SetFieldName(measurement []byte, name string)
	AssignShard(k string, shardID uint64)
	UnassignShard(k string, shardID uint64, ts int64) error
	RemoveShard(shardID uint64)
>>>>>>> fd11e200

*/
func (is IndexSet) MeasurementNamesByExpr(expr influxql.Expr) ([][]byte, error) {
	// Return filtered list if expression exists.
	if expr != nil {
		return is.measurementNamesByExpr(expr)
	}

	itr, err := is.MeasurementIterator()
	if err != nil {
		return nil, err
	} else if itr == nil {
		return nil, nil
	}
	defer itr.Close()

	// Iterate over all measurements if no condition exists.
	var names [][]byte
	for {
		e, err := itr.Next()
		if err != nil {
			return nil, err
		} else if e == nil {
			break
		}
		names = append(names, e)
	}
	return names, nil
}

func (is IndexSet) measurementNamesByExpr(expr influxql.Expr) ([][]byte, error) {
	if expr == nil {
		return nil, nil
	}

	switch e := expr.(type) {
	case *influxql.BinaryExpr:
		switch e.Op {
		case influxql.EQ, influxql.NEQ, influxql.EQREGEX, influxql.NEQREGEX:
			tag, ok := e.LHS.(*influxql.VarRef)
			if !ok {
				return nil, fmt.Errorf("left side of '%s' must be a tag key", e.Op.String())
			}

			// Retrieve value or regex expression from RHS.
			var value string
			var regex *regexp.Regexp
			if influxql.IsRegexOp(e.Op) {
				re, ok := e.RHS.(*influxql.RegexLiteral)
				if !ok {
					return nil, fmt.Errorf("right side of '%s' must be a regular expression", e.Op.String())
				}
				regex = re.Val
			} else {
				s, ok := e.RHS.(*influxql.StringLiteral)
				if !ok {
					return nil, fmt.Errorf("right side of '%s' must be a tag value string", e.Op.String())
				}
				value = s.Val
			}

			// Match on name, if specified.
			if tag.Val == "_name" {
				return is.measurementNamesByNameFilter(e.Op, value, regex)
			} else if influxql.IsSystemName(tag.Val) {
				return nil, nil
			}
			return is.measurementNamesByTagFilter(e.Op, tag.Val, value, regex)

		case influxql.OR, influxql.AND:
			lhs, err := is.measurementNamesByExpr(e.LHS)
			if err != nil {
				return nil, err
			}

			rhs, err := is.measurementNamesByExpr(e.RHS)
			if err != nil {
				return nil, err
			}

			if e.Op == influxql.OR {
				return bytesutil.Union(lhs, rhs), nil
			}
			return bytesutil.Intersect(lhs, rhs), nil

		default:
			return nil, fmt.Errorf("invalid tag comparison operator")
		}

	case *influxql.ParenExpr:
		return is.measurementNamesByExpr(e.Expr)
	default:
		return nil, fmt.Errorf("%#v", expr)
	}
}

// measurementNamesByNameFilter returns matching measurement names in sorted order.
func (is IndexSet) measurementNamesByNameFilter(op influxql.Token, val string, regex *regexp.Regexp) ([][]byte, error) {
	itr, err := is.MeasurementIterator()
	if err != nil {
		return nil, err
	} else if itr == nil {
		return nil, nil
	}
	defer itr.Close()

	var names [][]byte
	for {
		e, err := itr.Next()
		if err != nil {
			return nil, err
		} else if e == nil {
			break
		}

		var matched bool
		switch op {
		case influxql.EQ:
			matched = string(e) == val
		case influxql.NEQ:
			matched = string(e) != val
		case influxql.EQREGEX:
			matched = regex.Match(e)
		case influxql.NEQREGEX:
			matched = !regex.Match(e)
		}

		if matched {
			names = append(names, e)
		}
	}
	bytesutil.Sort(names)
	return names, nil
}

func (is IndexSet) measurementNamesByTagFilter(op influxql.Token, key, val string, regex *regexp.Regexp) ([][]byte, error) {
	var names [][]byte

	mitr, err := is.MeasurementIterator()
	if err != nil {
		return nil, err
	} else if mitr == nil {
		return nil, nil
	}
	defer mitr.Close()

	for {
		me, err := mitr.Next()
		if err != nil {
			return nil, err
		} else if me == nil {
			break
		}

		// If the operator is non-regex, only check the specified value.
		var tagMatch bool
		if op == influxql.EQ || op == influxql.NEQ {
			if ok, err := is.HasTagValue(me, []byte(key), []byte(val)); err != nil {
				return nil, err
			} else if ok {
				tagMatch = true
			}
		} else {
			// Else, the operator is a regex and we have to check all tag
			// values against the regular expression.
			if err := func() error {
				// TODO(benbjohnson): Add auth.
				vitr, err := is.TagValueIterator(nil, me, []byte(key))
				if err != nil {
					return err
				} else if vitr == nil {
					return nil
				}
				defer vitr.Close()

				for {
					if ve, err := vitr.Next(); err != nil {
						return err
					} else if ve == nil {
						return nil
					} else if regex.Match(ve) {
						tagMatch = true
						return nil
					}
				}
			}(); err != nil {
				return nil, err
			}
		}

		//
		// XNOR gate
		//
		// tags match | operation is EQ | measurement matches
		// --------------------------------------------------
		//     True   |       True      |      True
		//     True   |       False     |      False
		//     False  |       True      |      False
		//     False  |       False     |      True
		if tagMatch == (op == influxql.EQ || op == influxql.EQREGEX) {
			names = append(names, me)
			continue
		}
	}

	bytesutil.Sort(names)
	return names, nil
}

// HasTagValue returns true if the tag value exists in any index.
func (is IndexSet) HasTagValue(name, key, value []byte) (bool, error) {
	for _, idx := range is {
		if ok, err := idx.HasTagValue(name, key, value); err != nil {
			return false, err
		} else if ok {
			return true, nil
		}
	}
	return false, nil
}

// MeasurementIterator returns an iterator over all measurements in the index.
func (is IndexSet) MeasurementIterator() (MeasurementIterator, error) {
	a := make([]MeasurementIterator, 0, len(is))
	for _, idx := range is {
		itr, err := idx.MeasurementIterator()
		if err != nil {
			MeasurementIterators(a).Close()
			return nil, err
		} else if itr != nil {
			a = append(a, itr)
		}
	}
	return MergeMeasurementIterators(a...), nil
}

// TagKeyIterator returns a key iterator for a measurement.
func (is IndexSet) TagKeyIterator(name []byte) (TagKeyIterator, error) {
	a := make([]TagKeyIterator, 0, len(is))
	for _, idx := range is {
		itr, err := idx.TagKeyIterator(name)
		if err != nil {
			TagKeyIterators(a).Close()
			return nil, err
		} else if itr != nil {
			a = append(a, itr)
		}
	}
	return MergeTagKeyIterators(a...), nil
}

// TagValueIterator returns a value iterator for a tag key.
func (is IndexSet) TagValueIterator(auth query.Authorizer, name, key []byte) (TagValueIterator, error) {
	a := make([]TagValueIterator, 0, len(is))
	for _, idx := range is {
		itr, err := idx.TagValueIterator(auth, name, key)
		if err != nil {
			TagValueIterators(a).Close()
			return nil, err
		} else if itr != nil {
			a = append(a, itr)
		}
	}
	return MergeTagValueIterators(a...), nil
}

// MeasurementSeriesIDIterator returns an iterator over all non-tombstoned series
// for the provided measurement.
func (is IndexSet) MeasurementSeriesIDIterator(name []byte) (SeriesIDIterator, error) {
	a := make([]SeriesIDIterator, 0, len(is))
	for _, idx := range is {
		itr, err := idx.MeasurementSeriesIDIterator(name)
		if err != nil {
			SeriesIDIterators(a).Close()
			return nil, err
		} else if itr != nil {
			a = append(a, itr)
		}
	}
	return MergeSeriesIDIterators(a...), nil
}

// ForEachMeasurementTagKey iterates over all tag keys in a measurement and applies
// the provided function.
func (is IndexSet) ForEachMeasurementTagKey(name []byte, fn func(key []byte) error) error {
	itr, err := is.TagKeyIterator(name)
	if err != nil {
		return err
	} else if itr == nil {
		return nil
	}
	defer itr.Close()

	for {
		key, err := itr.Next()
		if err != nil {
			return err
		} else if key == nil {
			return nil
		}

		if err := fn(key); err != nil {
			return err
		}
	}
}

// MeasurementTagKeysByExpr extracts the tag keys wanted by the expression.
func (is IndexSet) MeasurementTagKeysByExpr(name []byte, expr influxql.Expr) (map[string]struct{}, error) {
	keys := make(map[string]struct{})
	for _, idx := range is {
		m, err := idx.MeasurementTagKeysByExpr(name, expr)
		if err != nil {
			return nil, err
		}
		for k := range m {
			keys[k] = struct{}{}
		}
	}
	return keys, nil
}

// TagKeySeriesIDIterator returns a series iterator for all values across a single key.
func (is IndexSet) TagKeySeriesIDIterator(name, key []byte) (SeriesIDIterator, error) {
	a := make([]SeriesIDIterator, 0, len(is))
	for _, idx := range is {
		itr, err := idx.TagKeySeriesIDIterator(name, key)
		if err != nil {
			SeriesIDIterators(a).Close()
			return nil, err
		} else if itr != nil {
			a = append(a, itr)
		}
	}
	return MergeSeriesIDIterators(a...), nil
}

// TagValueSeriesIDIterator returns a series iterator for a single tag value.
func (is IndexSet) TagValueSeriesIDIterator(name, key, value []byte) (SeriesIDIterator, error) {
	a := make([]SeriesIDIterator, 0, len(is))
	for _, idx := range is {
		itr, err := idx.TagValueSeriesIDIterator(name, key, value)
		if err != nil {
			SeriesIDIterators(a).Close()
			return nil, err
		} else if itr != nil {
			a = append(a, itr)
		}
	}
	return MergeSeriesIDIterators(a...), nil
}

// MeasurementSeriesByExprIterator returns a series iterator for a measurement
// that is filtered by expr. If expr only contains time expressions then this
// call is equivalent to MeasurementSeriesIDIterator().
func (is IndexSet) MeasurementSeriesByExprIterator(name []byte, expr influxql.Expr) (SeriesIDIterator, error) {
	// Return all series for the measurement if there are no tag expressions.
	if expr == nil {
		return is.MeasurementSeriesIDIterator(name)
	}
	fieldset := is.FieldSet()
	return is.seriesByExprIterator(name, expr, fieldset.CreateFieldsIfNotExists(name))
}

// MeasurementSeriesKeysByExpr returns a list of series keys matching expr.
func (is IndexSet) MeasurementSeriesKeysByExpr(sfile *SeriesFile, name []byte, expr influxql.Expr) ([][]byte, error) {
	// Create iterator for all matching series.
	itr, err := is.MeasurementSeriesByExprIterator(name, expr)
	if err != nil {
		return nil, err
	} else if itr == nil {
		return nil, nil
	}
	defer itr.Close()

	// Iterate over all series and generate keys.
	var keys [][]byte
	for {
		e, err := itr.Next()
		if err != nil {
			return nil, err
		} else if e.SeriesID == 0 {
			break
		}

		// Check for unsupported field filters.
		// Any remaining filters means there were fields (e.g., `WHERE value = 1.2`).
		if e.Expr != nil {
			if v, ok := e.Expr.(*influxql.BooleanLiteral); !ok || !v.Val {
				return nil, errors.New("fields not supported in WHERE clause during deletion")
			}
		}

		seriesKey := sfile.SeriesKey(e.SeriesID)
		assert(seriesKey != nil, "series key not found")

		name, tags := ParseSeriesKey(seriesKey)
		keys = append(keys, models.MakeKey(name, tags))
	}

	bytesutil.Sort(keys)

	return keys, nil
}

func (is IndexSet) seriesByExprIterator(name []byte, expr influxql.Expr, mf *MeasurementFields) (SeriesIDIterator, error) {
	switch expr := expr.(type) {
	case *influxql.BinaryExpr:
		switch expr.Op {
		case influxql.AND, influxql.OR:
			// Get the series IDs and filter expressions for the LHS.
			litr, err := is.seriesByExprIterator(name, expr.LHS, mf)
			if err != nil {
				return nil, err
			}

			// Get the series IDs and filter expressions for the RHS.
			ritr, err := is.seriesByExprIterator(name, expr.RHS, mf)
			if err != nil {
				if litr != nil {
					litr.Close()
				}
				return nil, err
			}

			// Intersect iterators if expression is "AND".
			if expr.Op == influxql.AND {
				return IntersectSeriesIDIterators(litr, ritr), nil
			}

			// Union iterators if expression is "OR".
			return UnionSeriesIDIterators(litr, ritr), nil

		default:
			return is.seriesByBinaryExprIterator(name, expr, mf)
		}

	case *influxql.ParenExpr:
		return is.seriesByExprIterator(name, expr.Expr, mf)

	default:
		return nil, nil
	}
}

// seriesByBinaryExprIterator returns a series iterator and a filtering expression.
func (is IndexSet) seriesByBinaryExprIterator(name []byte, n *influxql.BinaryExpr, mf *MeasurementFields) (SeriesIDIterator, error) {
	// If this binary expression has another binary expression, then this
	// is some expression math and we should just pass it to the underlying query.
	if _, ok := n.LHS.(*influxql.BinaryExpr); ok {
		itr, err := is.MeasurementSeriesIDIterator(name)
		if err != nil {
			return nil, err
		}
		return newSeriesIDExprIterator(itr, n), nil
	} else if _, ok := n.RHS.(*influxql.BinaryExpr); ok {
		itr, err := is.MeasurementSeriesIDIterator(name)
		if err != nil {
			return nil, err
		}
		return newSeriesIDExprIterator(itr, n), nil
	}

	// Retrieve the variable reference from the correct side of the expression.
	key, ok := n.LHS.(*influxql.VarRef)
	value := n.RHS
	if !ok {
		key, ok = n.RHS.(*influxql.VarRef)
		if !ok {
			return nil, fmt.Errorf("invalid expression: %s", n.String())
		}
		value = n.LHS
	}

	// For fields, return all series from this measurement.
	if key.Val != "_name" && ((key.Type == influxql.Unknown && mf.HasField(key.Val)) || key.Type == influxql.AnyField || (key.Type != influxql.Tag && key.Type != influxql.Unknown)) {
		itr, err := is.MeasurementSeriesIDIterator(name)
		if err != nil {
			return nil, err
		}
		return newSeriesIDExprIterator(itr, n), nil
	} else if value, ok := value.(*influxql.VarRef); ok {
		// Check if the RHS is a variable and if it is a field.
		if value.Val != "_name" && ((value.Type == influxql.Unknown && mf.HasField(value.Val)) || key.Type == influxql.AnyField || (value.Type != influxql.Tag && value.Type != influxql.Unknown)) {
			itr, err := is.MeasurementSeriesIDIterator(name)
			if err != nil {
				return nil, err
			}
			return newSeriesIDExprIterator(itr, n), nil
		}
	}

	// Create iterator based on value type.
	switch value := value.(type) {
	case *influxql.StringLiteral:
		return is.seriesByBinaryExprStringIterator(name, []byte(key.Val), []byte(value.Val), n.Op)
	case *influxql.RegexLiteral:
		return is.seriesByBinaryExprRegexIterator(name, []byte(key.Val), value.Val, n.Op)
	case *influxql.VarRef:
		return is.seriesByBinaryExprVarRefIterator(name, []byte(key.Val), value, n.Op)
	default:
		if n.Op == influxql.NEQ || n.Op == influxql.NEQREGEX {
			return is.MeasurementSeriesIDIterator(name)
		}
		return nil, nil
	}
}

func (is IndexSet) seriesByBinaryExprStringIterator(name, key, value []byte, op influxql.Token) (SeriesIDIterator, error) {
	// Special handling for "_name" to match measurement name.
	if bytes.Equal(key, []byte("_name")) {
		if (op == influxql.EQ && bytes.Equal(value, name)) || (op == influxql.NEQ && !bytes.Equal(value, name)) {
			return is.MeasurementSeriesIDIterator(name)
		}
		return nil, nil
	}

	if op == influxql.EQ {
		// Match a specific value.
		if len(value) != 0 {
			return is.TagValueSeriesIDIterator(name, key, value)
		}

		mitr, err := is.MeasurementSeriesIDIterator(name)
		if err != nil {
			return nil, err
		}

		kitr, err := is.TagKeySeriesIDIterator(name, key)
		if err != nil {
			if mitr != nil {
				mitr.Close()
			}
			return nil, err
		}

		// Return all measurement series that have no values from this tag key.
		return DifferenceSeriesIDIterators(mitr, kitr), nil
	}

	// Return all measurement series without this tag value.
	if len(value) != 0 {
		mitr, err := is.MeasurementSeriesIDIterator(name)
		if err != nil {
			return nil, err
		}

		vitr, err := is.TagValueSeriesIDIterator(name, key, value)
		if err != nil {
			if mitr != nil {
				mitr.Close()
			}
			return nil, err
		}

		return DifferenceSeriesIDIterators(mitr, vitr), nil
	}

	// Return all series across all values of this tag key.
	return is.TagKeySeriesIDIterator(name, key)
}

func (is IndexSet) seriesByBinaryExprRegexIterator(name, key []byte, value *regexp.Regexp, op influxql.Token) (SeriesIDIterator, error) {
	// Special handling for "_name" to match measurement name.
	if bytes.Equal(key, []byte("_name")) {
		match := value.Match(name)
		if (op == influxql.EQREGEX && match) || (op == influxql.NEQREGEX && !match) {
			mitr, err := is.MeasurementSeriesIDIterator(name)
			if err != nil {
				return nil, err
			}
			return newSeriesIDExprIterator(mitr, &influxql.BooleanLiteral{Val: true}), nil
		}
		return nil, nil
	}
	return is.MatchTagValueSeriesIDIterator(name, key, value, op == influxql.EQREGEX)
}

func (is IndexSet) seriesByBinaryExprVarRefIterator(name, key []byte, value *influxql.VarRef, op influxql.Token) (SeriesIDIterator, error) {
	itr0, err := is.TagKeySeriesIDIterator(name, key)
	if err != nil {
		return nil, err
	}

	itr1, err := is.TagKeySeriesIDIterator(name, []byte(value.Val))
	if err != nil {
		if itr0 != nil {
			itr0.Close()
		}
		return nil, err
	}

	if op == influxql.EQ {
		return IntersectSeriesIDIterators(itr0, itr1), nil
	}
	return DifferenceSeriesIDIterators(itr0, itr1), nil
}

// MatchTagValueSeriesIDIterator returns a series iterator for tags which match value.
// If matches is false, returns iterators which do not match value.
func (is IndexSet) MatchTagValueSeriesIDIterator(name, key []byte, value *regexp.Regexp, matches bool) (SeriesIDIterator, error) {
	matchEmpty := value.MatchString("")

	if matches {
		if matchEmpty {
			return is.matchTagValueEqualEmptySeriesIDIterator(name, key, value)
		}
		return is.matchTagValueEqualNotEmptySeriesIDIterator(name, key, value)
	}

	if matchEmpty {
		return is.matchTagValueNotEqualEmptySeriesIDIterator(name, key, value)
	}
	return is.matchTagValueNotEqualNotEmptySeriesIDIterator(name, key, value)
}

func (is IndexSet) matchTagValueEqualEmptySeriesIDIterator(name, key []byte, value *regexp.Regexp) (SeriesIDIterator, error) {
	vitr, err := is.TagValueIterator(nil, name, key)
	if err != nil {
		return nil, err
	} else if vitr == nil {
		return is.MeasurementSeriesIDIterator(name)
	}
	defer vitr.Close()

	var itrs []SeriesIDIterator
	if err := func() error {
		for {
			e, err := vitr.Next()
			if err != nil {
				return err
			} else if e == nil {
				break
			}

			if !value.Match(e) {
				itr, err := is.TagValueSeriesIDIterator(name, key, e)
				if err != nil {
					return err
				}
				itrs = append(itrs, itr)
			}
		}
		return nil
	}(); err != nil {
		SeriesIDIterators(itrs).Close()
		return nil, err
	}

	mitr, err := is.MeasurementSeriesIDIterator(name)
	if err != nil {
		SeriesIDIterators(itrs).Close()
		return nil, err
	}

	return DifferenceSeriesIDIterators(mitr, MergeSeriesIDIterators(itrs...)), nil
}

func (is IndexSet) matchTagValueEqualNotEmptySeriesIDIterator(name, key []byte, value *regexp.Regexp) (SeriesIDIterator, error) {
	vitr, err := is.TagValueIterator(nil, name, key)
	if err != nil {
		return nil, err
	} else if vitr == nil {
		return nil, nil
	}
	defer vitr.Close()

	var itrs []SeriesIDIterator
	for {
		e, err := vitr.Next()
		if err != nil {
			SeriesIDIterators(itrs).Close()
			return nil, err
		} else if e == nil {
			break
		}

		if value.Match(e) {
			itr, err := is.TagValueSeriesIDIterator(name, key, e)
			if err != nil {
				SeriesIDIterators(itrs).Close()
				return nil, err
			}
			itrs = append(itrs, itr)
		}
	}
	return MergeSeriesIDIterators(itrs...), nil
}

func (is IndexSet) matchTagValueNotEqualEmptySeriesIDIterator(name, key []byte, value *regexp.Regexp) (SeriesIDIterator, error) {
	vitr, err := is.TagValueIterator(nil, name, key)
	if err != nil {
		return nil, err
	} else if vitr == nil {
		return nil, nil
	}
	defer vitr.Close()

	var itrs []SeriesIDIterator
	for {
		e, err := vitr.Next()
		if err != nil {
			SeriesIDIterators(itrs).Close()
			return nil, err
		} else if e == nil {
			break
		}

		if !value.Match(e) {
			itr, err := is.TagValueSeriesIDIterator(name, key, e)
			if err != nil {
				SeriesIDIterators(itrs).Close()
				return nil, err
			}
			itrs = append(itrs, itr)
		}
	}
	return MergeSeriesIDIterators(itrs...), nil
}

func (is IndexSet) matchTagValueNotEqualNotEmptySeriesIDIterator(name, key []byte, value *regexp.Regexp) (SeriesIDIterator, error) {
	vitr, err := is.TagValueIterator(nil, name, key)
	if err != nil {
		return nil, err
	} else if vitr == nil {
		return is.MeasurementSeriesIDIterator(name)
	}
	defer vitr.Close()

	var itrs []SeriesIDIterator
	for {
		e, err := vitr.Next()
		if err != nil {
			SeriesIDIterators(itrs).Close()
			return nil, err
		} else if e == nil {
			break
		}
		if value.Match(e) {
			itr, err := is.TagValueSeriesIDIterator(name, key, e)
			if err != nil {
				SeriesIDIterators(itrs).Close()
				return nil, err
			}
			itrs = append(itrs, itr)
		}
	}

	mitr, err := is.MeasurementSeriesIDIterator(name)
	if err != nil {
		SeriesIDIterators(itrs).Close()
		return nil, err
	}
	return DifferenceSeriesIDIterators(mitr, MergeSeriesIDIterators(itrs...)), nil
}

// TagValuesByKeyAndExpr retrieves tag values for the provided tag keys.
//
// TagValuesByKeyAndExpr returns sets of values for each key, indexable by the
// position of the tag key in the keys argument.
//
// N.B tagValuesByKeyAndExpr relies on keys being sorted in ascending
// lexicographic order.
func (is IndexSet) TagValuesByKeyAndExpr(auth query.Authorizer, sfile *SeriesFile, name []byte, keys []string, expr influxql.Expr, fieldset *MeasurementFieldSet, resultSet []map[string]struct{}) error {
	database := is.Database()

	itr, err := is.seriesByExprIterator(name, expr, fieldset.Fields(string(name)))
	if err != nil {
		return err
	} else if itr == nil {
		return nil
	}
	defer itr.Close()

	keyIdxs := make(map[string]int, len(keys))
	for ki, key := range keys {
		keyIdxs[key] = ki

		// Check that keys are in order.
		if ki > 0 && key < keys[ki-1] {
			return fmt.Errorf("keys %v are not in ascending order", keys)
		}
	}

	// Iterate all series to collect tag values.
	for {
		e, err := itr.Next()
		if err != nil {
			return err
		} else if e.SeriesID == 0 {
			break
		}

		buf := sfile.SeriesKey(e.SeriesID)
		if buf == nil {
			continue
		}

		if auth != nil {
			name, tags := ParseSeriesKey(buf)
			if !auth.AuthorizeSeriesRead(database, name, tags) {
				continue
			}
		}

		_, buf = ReadSeriesKeyLen(buf)
		_, buf = ReadSeriesKeyMeasurement(buf)
		tagN, buf := ReadSeriesKeyTagN(buf)
		for i := 0; i < tagN; i++ {
			var key, value []byte
			key, value, buf = ReadSeriesKeyTag(buf)

			if idx, ok := keyIdxs[string(key)]; ok {
				resultSet[idx][string(value)] = struct{}{}
			} else if string(key) > keys[len(keys)-1] {
				// The tag key is > the largest key we're interested in.
				break
			}
		}
	}
	return nil
}

// MeasurementTagKeyValuesByExpr returns a set of tag values filtered by an expression.
func (is IndexSet) MeasurementTagKeyValuesByExpr(auth query.Authorizer, sfile *SeriesFile, name []byte, keys []string, expr influxql.Expr, keysSorted bool) ([][]string, error) {
	if len(keys) == 0 {
		return nil, nil
	}

	// If we haven't been provided sorted keys, then we need to sort them.
	if !keysSorted {
		sort.Sort(sort.StringSlice(keys))
	}

	resultSet := make([]map[string]struct{}, len(keys))
	for i := 0; i < len(resultSet); i++ {
		resultSet[i] = make(map[string]struct{})
	}

	// No expression means that the values shouldn't be filtered, so we can
	// fetch them all.
	database := is.Database()
	if expr == nil {
		for ki, key := range keys {
			if err := func() error {
				vitr, err := is.TagValueIterator(auth, name, []byte(key))
				if err != nil {
					return err
				} else if vitr == nil {
					return nil
				}
				defer vitr.Close()

				// If no authorizer present then return all values.
				if auth == nil {
					for {
						val, err := vitr.Next()
						if err != nil {
							return err
						} else if val == nil {
							break
						}

						resultSet[ki][string(val)] = struct{}{}
					}
					return nil
				}

				// If authorizer exists then check each value for a readable series.
				for {
					val, err := vitr.Next()
					if err != nil {
						return err
					} else if val == nil {
						break
					}

					if err := func() error {
						sitr, err := is.TagValueSeriesIDIterator(name, []byte(key), val)
						if err != nil {
							return err
						} else if sitr == nil {
							return nil
						}
						defer sitr.Close()

						for {
							se, err := sitr.Next()
							if err != nil {
								return err
							} else if se.SeriesID == 0 {
								break
							}

							name, tags := ParseSeriesKey(sfile.SeriesKey(se.SeriesID))
							if auth.AuthorizeSeriesRead(database, name, tags) {
								resultSet[ki][string(val)] = struct{}{}
								break
							}
						}
						return nil
					}(); err != nil {
						return err
					}
				}
				return nil
			}(); err != nil {
				return nil, err
			}
		}
	} else {
		// This is the case where we have filtered series by some WHERE condition.
		// We only care about the tag values for the keys given the
		// filtered set of series ids.
		if err := is.TagValuesByKeyAndExpr(auth, sfile, name, keys, expr, is.FieldSet(), resultSet); err != nil {
			return nil, err
		}
	}

	// Convert result sets into []string
	results := make([][]string, len(keys))
	for i, s := range resultSet {
		values := make([]string, 0, len(s))
		for v := range s {
			values = append(values, v)
		}
		sort.Sort(sort.StringSlice(values))
		results[i] = values
	}
	return results, nil
}

// TagSets returns an ordered list of tag sets for a measurement by dimension
// and filtered by an optional conditional expression.
func (is IndexSet) TagSets(sfile *SeriesFile, name []byte, opt query.IteratorOptions) ([]*query.TagSet, error) {
	itr, err := is.MeasurementSeriesByExprIterator(name, opt.Condition)
	if err != nil {
		return nil, err
	} else if itr != nil {
		defer itr.Close()
	}

	// For every series, get the tag values for the requested tag keys i.e.
	// dimensions. This is the TagSet for that series. Series with the same
	// TagSet are then grouped together, because for the purpose of GROUP BY
	// they are part of the same composite series.
	tagSets := make(map[string]*query.TagSet, 64)

	if itr != nil {
		for {
			e, err := itr.Next()
			if err != nil {
				return nil, err
			} else if e.SeriesID == 0 {
				break
			}

			_, tags := ParseSeriesKey(sfile.SeriesKey(e.SeriesID))
			if opt.Authorizer != nil && !opt.Authorizer.AuthorizeSeriesRead(is.Database(), name, tags) {
				continue
			}

			tagsMap := make(map[string]string, len(opt.Dimensions))

			// Build the TagSet for this series.
			for _, dim := range opt.Dimensions {
				tagsMap[dim] = tags.GetString(dim)
			}

			// Convert the TagSet to a string, so it can be added to a map
			// allowing TagSets to be handled as a set.
			tagsAsKey := MarshalTags(tagsMap)
			tagSet, ok := tagSets[string(tagsAsKey)]
			if !ok {
				// This TagSet is new, create a new entry for it.
				tagSet = &query.TagSet{
					Tags: tagsMap,
					Key:  tagsAsKey,
				}
			}

			// Associate the series and filter with the Tagset.
			tagSet.AddFilter(string(models.MakeKey(name, tags)), e.Expr)

			// Ensure it's back in the map.
			tagSets[string(tagsAsKey)] = tagSet
		}
	}

	// Sort the series in each tag set.
	for _, t := range tagSets {
		sort.Sort(t)
	}

	// The TagSets have been created, as a map of TagSets. Just send
	// the values back as a slice, sorting for consistency.
	sortedTagsSets := make([]*query.TagSet, 0, len(tagSets))
	for _, v := range tagSets {
		sortedTagsSets = append(sortedTagsSets, v)
	}
	sort.Sort(byTagKey(sortedTagsSets))

	return sortedTagsSets, nil
}

// IndexFormat represents the format for an index.
type IndexFormat int

const (
	// InMemFormat is the format used by the original in-memory shared index.
	InMemFormat IndexFormat = 1

	// TSI1Format is the format used by the tsi1 index.
	TSI1Format IndexFormat = 2
)

// NewIndexFunc creates a new index.
type NewIndexFunc func(id uint64, database, path string, sfile *SeriesFile, options EngineOptions) Index

// newIndexFuncs is a lookup of index constructors by name.
var newIndexFuncs = make(map[string]NewIndexFunc)

// RegisterIndex registers a storage index initializer by name.
func RegisterIndex(name string, fn NewIndexFunc) {
	if _, ok := newIndexFuncs[name]; ok {
		panic("index already registered: " + name)
	}
	newIndexFuncs[name] = fn
}

// RegisteredIndexs returns the slice of currently registered indexes.
func RegisteredIndexes() []string {
	a := make([]string, 0, len(newIndexFuncs))
	for k := range newIndexFuncs {
		a = append(a, k)
	}
	sort.Strings(a)
	return a
}

// NewIndex returns an instance of an index based on its format.
// If the path does not exist then the DefaultFormat is used.
func NewIndex(id uint64, database, path string, sfile *SeriesFile, options EngineOptions) (Index, error) {
	format := options.IndexVersion

	// Use default format unless existing directory exists.
	_, err := os.Stat(path)
	if os.IsNotExist(err) {
		// nop, use default
	} else if err != nil {
		return nil, err
	} else if err == nil {
		format = "tsi1"
	}

	// Lookup index by format.
	fn := newIndexFuncs[format]
	if fn == nil {
		return nil, fmt.Errorf("invalid index format: %q", format)
	}
	return fn(id, database, path, sfile, options), nil
}

func MustOpenIndex(id uint64, database, path string, sfile *SeriesFile, options EngineOptions) Index {
	idx, err := NewIndex(id, database, path, sfile, options)
	if err != nil {
		panic(err)
	} else if err := idx.Open(); err != nil {
		panic(err)
	}
	return idx
}

// assert will panic with a given formatted message if the given condition is false.
func assert(condition bool, msg string, v ...interface{}) {
	if !condition {
		panic(fmt.Sprintf("assert failed: "+msg, v...))
	}
}

type byTagKey []*query.TagSet

func (t byTagKey) Len() int           { return len(t) }
func (t byTagKey) Less(i, j int) bool { return bytes.Compare(t[i].Key, t[j].Key) < 0 }
func (t byTagKey) Swap(i, j int)      { t[i], t[j] = t[j], t[i] }<|MERGE_RESOLUTION|>--- conflicted
+++ resolved
@@ -24,11 +24,6 @@
 
 	Database() string
 	MeasurementExists(name []byte) (bool, error)
-<<<<<<< HEAD
-	// MeasurementNamesByExpr(expr influxql.Expr) ([][]byte, error)
-=======
-	MeasurementNamesByExpr(auth query.Authorizer, expr influxql.Expr) ([][]byte, error)
->>>>>>> fd11e200
 	MeasurementNamesByRegex(re *regexp.Regexp) ([][]byte, error)
 	DropMeasurement(name []byte) error
 	ForEachMeasurementName(fn func(name []byte) error) error
@@ -45,11 +40,6 @@
 	HasTagValue(name, key, value []byte) (bool, error)
 
 	MeasurementTagKeysByExpr(name []byte, expr influxql.Expr) (map[string]struct{}, error)
-<<<<<<< HEAD
-=======
-	MeasurementTagKeyValuesByExpr(auth query.Authorizer, name []byte, keys []string, expr influxql.Expr, keysSorted bool) ([][]string, error)
-	TagKeyHasAuthorizedSeries(auth query.Authorizer, name []byte, key string) bool
->>>>>>> fd11e200
 
 	TagKeyCardinality(name, key []byte) int
 
@@ -67,6 +57,9 @@
 
 	// Creates hard links inside path for snapshotting.
 	SnapshotTo(path string) error
+
+	// Size of the index on disk, if applicable.
+	DiskSizeBytes() int64
 
 	// To be removed w/ tsi1.
 	SetFieldName(measurement []byte, name string)
@@ -1093,45 +1086,7 @@
 	return other
 }
 
-/*
-// MeasurementNames returns a unique, sorted list of measurements across all indexes.
-func (is IndexSet) MeasurementNames(cond influxql.Expr) ([][]byte, error) {
-	// Map to deduplicate measurement names across all indexes. This is kind of naive
-	// and could be improved using a sorted merge of the already sorted measurements in
-	// each shard.
-	set := make(map[string]struct{})
-	var names [][]byte
-	for _, idx := range is {
-		a, err := is.MeasurementNamesByExpr(cond)
-		if err != nil {
-			return nil, err
-		}
-
-		for _, m := range a {
-			if _, ok := set[string(m)]; !ok {
-				set[string(m)] = struct{}{}
-				names = append(names, m)
-			}
-		}
-	}
-	bytesutil.Sort(names)
-
-<<<<<<< HEAD
-	return names, nil
-}
-=======
-	// Size of the index on disk, if applicable.
-	DiskSizeBytes() int64
-
-	// To be removed w/ tsi1.
-	SetFieldName(measurement []byte, name string)
-	AssignShard(k string, shardID uint64)
-	UnassignShard(k string, shardID uint64, ts int64) error
-	RemoveShard(shardID uint64)
->>>>>>> fd11e200
-
-*/
-func (is IndexSet) MeasurementNamesByExpr(expr influxql.Expr) ([][]byte, error) {
+func (is IndexSet) MeasurementNamesByExpr(auth query.Authorizer, expr influxql.Expr) ([][]byte, error) {
 	// Return filtered list if expression exists.
 	if expr != nil {
 		return is.measurementNamesByExpr(expr)
@@ -1395,6 +1350,12 @@
 	return MergeTagValueIterators(a...), nil
 }
 
+// TagKeyHasAuthorizedSeries determines if there exists an authorized series for
+// the provided measurement name and tag key.
+func (is IndexSet) TagKeyHasAuthorizedSeries(auth query.Authorizer, name []byte, tagKey string) bool {
+	panic("IMPLEMENT ME")
+}
+
 // MeasurementSeriesIDIterator returns an iterator over all non-tombstoned series
 // for the provided measurement.
 func (is IndexSet) MeasurementSeriesIDIterator(name []byte) (SeriesIDIterator, error) {
